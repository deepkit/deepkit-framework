import * as micromatch from 'micromatch';
<<<<<<< HEAD
import { isAbsolute, join } from 'path';
=======
>>>>>>> 30e33194
import type {
    CompilerHost,
    CompilerOptions,
    ExportDeclaration,
    Expression,
    ImportDeclaration,
    ResolvedModule,
    ResolvedModuleFull,
    SourceFile,
    StringLiteral,
} from 'typescript';
import ts from 'typescript';

const { createSourceFile, resolveModuleName, isStringLiteral, JSDocParsingMode, ScriptTarget } = ts;

export function patternMatch(path: string, patterns: string[], base?: string): boolean {
    const include = patterns.filter(pattern => pattern[0] !== '!');

    const exclude = patterns.filter(pattern => pattern[0] === '!').map(pattern => pattern.substring(1));

    return micromatch.isMatch(path, include, {
        ignore: exclude,
    });
}

/**
 * A utility to resolve a module path and its declaration.
 *
 * It automatically reads a SourceFile, binds and caches it.
 */
export class Resolver {
    constructor(
        public compilerOptions: CompilerOptions,
        public host: CompilerHost,
        protected sourceFiles: { [fileName: string]: SourceFile },
    ) {}

    resolve(from: SourceFile, importOrExportNode: ExportDeclaration | ImportDeclaration): SourceFile | undefined {
        const moduleSpecifier: Expression | undefined = importOrExportNode.moduleSpecifier;
        if (!moduleSpecifier) return;
        if (!isStringLiteral(moduleSpecifier)) return;

        return this.resolveSourceFile(from, moduleSpecifier);
    }

    resolveExternalLibraryImport(importDeclaration: ImportDeclaration): Required<ResolvedModuleFull> {
        const resolvedModule = this.resolveImport(importDeclaration);
        if (!resolvedModule.isExternalLibraryImport) {
            throw new Error('Resolved module is not an external library import');
        }
        if (!resolvedModule.packageId) {
            // packageId will be undefined when importing from sub-paths such as `rxjs/operators`
            resolvedModule.packageId = {
                name: (importDeclaration.moduleSpecifier as StringLiteral).text,
                subModuleName: 'unknown',
                version: 'unknown',
            };
        }
        return resolvedModule as Required<ResolvedModuleFull>;
    }

    resolveImport(importDeclaration: ImportDeclaration): ResolvedModuleFull {
        if (!isStringLiteral(importDeclaration.moduleSpecifier)) {
            throw new Error('Invalid import declaration module specifier');
        }
        const resolvedModule = this.resolveImpl(
            importDeclaration.moduleSpecifier,
            importDeclaration.getSourceFile(),
        ) as ResolvedModuleFull;
        if (!resolvedModule) {
            throw new Error('Cannot resolve module');
        }
        return resolvedModule;
    }

    protected resolveImpl(
        modulePath: StringLiteral,
        sourceFile: SourceFile,
    ): ResolvedModuleFull | ResolvedModule | undefined {
        if (this.host.resolveModuleNameLiterals !== undefined) {
            const results = this.host.resolveModuleNameLiterals(
                [modulePath],
                sourceFile.fileName,
                /*reusedNames*/ undefined,
                this.compilerOptions,
                sourceFile,
                undefined,
            );
            if (results[0]) return results[0].resolvedModule;
            return;
        }
        if (this.host.resolveModuleNames !== undefined) {
            return this.host.resolveModuleNames(
                [modulePath.text],
                sourceFile.fileName,
                /*reusedNames*/ undefined,
                /*redirectedReference*/ undefined,
                this.compilerOptions,
            )[0];
        }
        const result = resolveModuleName(modulePath.text, sourceFile.fileName, this.compilerOptions, this.host);
        return result.resolvedModule;
    }

    /**
     * Tries to resolve the .ts/d.ts file path for a given module path.
     * Scans relative paths. Looks into package.json "types" and "exports" (with new 4.7 support)
     *
     * @param sourceFile the SourceFile of the file that contains the import. modulePath is relative to that.
     * @param modulePath the x in 'from x'.
     */
    resolveSourceFile(sourceFile: SourceFile, modulePath: StringLiteral): SourceFile | undefined {
        const result = this.resolveImpl(modulePath, sourceFile);
        if (!result) return;

        // only .ts and .d.ts files are supported
        if (!result.resolvedFileName.endsWith('.ts') && !result.resolvedFileName.endsWith('.d.ts')) {
            return;
        }

        const fileName = result.resolvedFileName;
        if (this.sourceFiles[fileName]) return this.sourceFiles[fileName];

        const source = this.host.readFile(result.resolvedFileName);
        if (!source) return;
        const moduleSourceFile = (this.sourceFiles[fileName] = createSourceFile(
            fileName,
            source,
            {
                languageVersion: this.compilerOptions.target || ScriptTarget.ES2018,
                jsDocParsingMode: JSDocParsingMode.ParseNone,
            },
            true,
        ));

        this.sourceFiles[fileName] = moduleSourceFile;

        //@ts-ignore
        ts.bindSourceFile(moduleSourceFile, this.compilerOptions);

        return moduleSourceFile;
    }
}<|MERGE_RESOLUTION|>--- conflicted
+++ resolved
@@ -1,8 +1,4 @@
 import * as micromatch from 'micromatch';
-<<<<<<< HEAD
-import { isAbsolute, join } from 'path';
-=======
->>>>>>> 30e33194
 import type {
     CompilerHost,
     CompilerOptions,
