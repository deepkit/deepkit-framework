/*
 * Deepkit Framework
 * Copyright (c) Deepkit UG, Marc J. Schmidt
 *
 * This program is free software: you can redistribute it and/or modify
 * it under the terms of the MIT License.
 *
 * You should have received a copy of the MIT License along with this program.
 */

import type {
    __String,
    ArrayTypeNode,
    ArrowFunction,
    Bundle,
    CallSignatureDeclaration,
    ClassDeclaration,
    ClassElement,
    ClassExpression,
    CompilerHost,
    CompilerOptions,
    ConditionalTypeNode,
    ConstructorDeclaration,
    ConstructorTypeNode,
    ConstructSignatureDeclaration,
    CustomTransformer,
    CustomTransformerFactory,
    Declaration,
    EntityName,
    EnumDeclaration,
    ExportDeclaration,
    Expression,
    ExpressionWithTypeArguments,
    FunctionDeclaration,
    FunctionExpression,
    FunctionTypeNode,
    Identifier,
    ImportDeclaration,
    IndexedAccessTypeNode,
    IndexSignatureDeclaration,
    InferTypeNode,
    InterfaceDeclaration,
    IntersectionTypeNode,
    LiteralTypeNode,
    MappedTypeNode,
    MethodDeclaration,
    MethodSignature,
    Modifier,
    ModifierLike,
    ModuleDeclaration,
    Node,
    NodeArray,
    NodeFactory,
    ParseConfigHost,
    PropertyAccessExpression,
    PropertyDeclaration,
    PropertySignature,
    QualifiedName,
    RestTypeNode,
    SignatureDeclaration,
    Statement,
    TemplateLiteralTypeNode,
    TransformationContext,
    TupleTypeNode,
    TypeAliasDeclaration,
    TypeChecker,
    TypeLiteralNode,
    TypeNode,
    TypeOperatorNode,
    TypeParameterDeclaration,
    TypeQueryNode,
    TypeReferenceNode,
    UnionTypeNode,
} from 'typescript';
import ts from 'typescript';

import {
    ensureImportIsEmitted,
    extractJSDocAttribute,
    getGlobalsOfSourceFile,
    getIdentifierName,
    getNameAsString,
    getPropertyName,
    hasModifier,
    isNodeWithLocals,
    NodeConverter,
    PackExpression,
    serializeEntityNameAsExpression,
} from './reflection-ast.js';
import { SourceFile } from './ts-types.js';
import { existsSync, readFileSync } from 'fs';
import { dirname, isAbsolute, join, resolve } from 'path';
import stripJsonComments from 'strip-json-comments';
import { MappedModifier, ReflectionOp, TypeNumberBrand } from '@deepkit/type-spec';
import { patternMatch, ReflectionMode, reflectionModeMatcher, reflectionModes, Resolver } from './resolver.js';
import { knownLibFilesForCompilerOptions } from '@typescript/vfs';
<<<<<<< HEAD
import micromatch from 'micromatch';
=======
>>>>>>> 607d3693

// don't use from @deepkit/core since we don't want to have a dependency to @deepkit/core
export function isObject(obj: any): obj is { [key: string]: any } {
    if (obj === null) {
        return false;
    }
    return (typeof obj === 'object' && !Array.isArray(obj));
}

const {
    visitEachChild,
    visitNode,
    isArrayTypeNode,
    isArrowFunction,
    isCallExpression,
    isCallSignatureDeclaration,
    isClassDeclaration,
    isClassExpression,
    isConstructorDeclaration,
    isConstructorTypeNode,
    isConstructSignatureDeclaration,
    isEnumDeclaration,
    isExportDeclaration,
    isExpressionWithTypeArguments,
    isFunctionDeclaration,
    isFunctionExpression,
    isFunctionLike,
    isIdentifier,
    isImportClause,
    isImportDeclaration,
    isImportSpecifier,
    isInferTypeNode,
    isInterfaceDeclaration,
    isMethodDeclaration,
    isMethodSignature,
    isModuleDeclaration,
    isNamedExports,
    isNamedTupleMember,
    isNewExpression,
    isObjectLiteralExpression,
    isOptionalTypeNode,
    isParameter,
    isParenthesizedExpression,
    isParenthesizedTypeNode,
    isPropertyAccessExpression,
    isQualifiedName,
    isSourceFile,
    isStringLiteral,
    isTypeAliasDeclaration,
    isTypeLiteralNode,
    isTypeParameterDeclaration,
    isTypeQueryNode,
    isTypeReferenceNode,
    isUnionTypeNode,
    isExpressionStatement,
    isVariableDeclaration,
    getEffectiveConstraintOfTypeParameter,
    getJSDocTags,
    addSyntheticLeadingComment,
    createCompilerHost,
    createPrinter,
    escapeLeadingUnderscores,
    EmitHint,
    NodeFlags,
    SyntaxKind,
    ModuleKind,
    ScriptTarget,
    ModifierFlags,
    ScriptKind,
} = ts;

export function encodeOps(ops: ReflectionOp[]): string {
    return ops.map(v => String.fromCharCode(v + 33)).join('');
}

function debug(...message: any[]): void {
    if ('undefined' !== typeof process && 'string' === typeof process.env.DEBUG && process.env.DEBUG.includes('deepkit')) {
        console.debug(...message);
    }
}

function filterUndefined(object: { [name: string]: any }): { [name: string]: any } {
    return Object.fromEntries(Object.entries(object).filter(([, v]) => v !== undefined));
}

export const packSizeByte: number = 6;

const serverEnv = 'undefined' !== typeof process;

/**
 * It can't be more ops than this given number
 */
export const packSize: number = 2 ** packSizeByte; //64

interface ReflectionOptions {
    /**
     * Allows to exclude type definitions/TS files from being included in the type compilation step.
     * When a global .d.ts is matched, their types won't be embedded (useful to exclude DOM for example)
     */
    exclude?: string[];
}

interface ReflectionConfig {
    mode: typeof reflectionModes[number];
    options: ReflectionOptions;
    /**
     * Paths in exclude are relative to this baseDir
     */
    baseDir?: string;
}

const OPs: { [op in ReflectionOp]?: { params: number } } = {
    [ReflectionOp.literal]: { params: 1 },
    // [ReflectionOp.pointer]: { params: 1 },
    // [ReflectionOp.arg]: { params: 1 },
    [ReflectionOp.classReference]: { params: 1 },
    [ReflectionOp.propertySignature]: { params: 1 },
    [ReflectionOp.property]: { params: 1 },
    [ReflectionOp.jump]: { params: 1 },
    [ReflectionOp.enum]: { params: 0 },
    [ReflectionOp.enumMember]: { params: 1 },
    [ReflectionOp.typeParameter]: { params: 1 },
    [ReflectionOp.typeParameterDefault]: { params: 1 },
    [ReflectionOp.mappedType]: { params: 2 },
    [ReflectionOp.call]: { params: 1 },
    [ReflectionOp.inline]: { params: 1 },
    [ReflectionOp.inlineCall]: { params: 2 },
    [ReflectionOp.loads]: { params: 2 },
    [ReflectionOp.infer]: { params: 2 },
    [ReflectionOp.defaultValue]: { params: 1 },
    [ReflectionOp.parameter]: { params: 1 },
    [ReflectionOp.method]: { params: 1 },
    [ReflectionOp.function]: { params: 1 },
    [ReflectionOp.description]: { params: 1 },
    [ReflectionOp.numberBrand]: { params: 1 },
    [ReflectionOp.typeof]: { params: 1 },
    [ReflectionOp.classExtends]: { params: 1 },
    [ReflectionOp.distribute]: { params: 1 },
    [ReflectionOp.jumpCondition]: { params: 2 },
    [ReflectionOp.typeName]: { params: 1 },
    [ReflectionOp.implements]: { params: 1 },
};

export function debugPackStruct(sourceFile: SourceFile, forType: Node, pack: { ops: ReflectionOp[], stack: PackExpression[] }): void {
    const items: any[] = [];

    for (let i = 0; i < pack.ops.length; i++) {
        const op = pack.ops[i];
        const opInfo = OPs[op];
        items.push(ReflectionOp[op]);
        if (opInfo && opInfo.params > 0) {
            for (let j = 0; j < opInfo.params; j++) {
                const address = pack.ops[++i];
                items.push(address);
            }
        }
    }

    const printer = createPrinter();
    const stack: any[] = [];
    for (const s of pack.stack) {
        if ('object' === typeof s && 'getText' in s) {
            stack.push(printer.printNode(EmitHint.Unspecified, s, sourceFile));
        } else {
            stack.push(JSON.stringify(s));
        }
    }
    console.log(stack.join(','), '|', ...items);
}

interface Frame {
    variables: { name: string, index: number }[],
    opIndex: number;
    conditional?: true;
    previous?: Frame;
}

function findVariable(frame: Frame, name: string, frameOffset: number = 0): { frameOffset: number, stackIndex: number } | undefined {
    const variable = frame.variables.find(v => v.name === name);
    if (variable) {
        return { frameOffset, stackIndex: variable.index };
    }

    if (frame.previous) return findVariable(frame.previous, name, frameOffset + 1);

    return;
}

function findConditionalFrame(frame: Frame): Frame | undefined {
    if (frame.conditional) return frame;
    if (frame.previous) return findConditionalFrame(frame.previous);

    return;
}

function findSourceFile(node: Node): SourceFile | undefined {
    if (node.kind === SyntaxKind.SourceFile) return node as SourceFile;
    let current = node.parent;
    while (current && current.kind !== SyntaxKind.SourceFile) {
        current = current.parent;
    }
    return current as SourceFile;
}

type StackEntry = Expression | string | number | boolean;

class CompilerProgram {
    protected ops: ReflectionOp[] = [];
    protected stack: StackEntry[] = [];
    protected mainOffset: number = 0;

    protected stackPosition: number = 0;

    protected frame: Frame = { variables: [], opIndex: 0 };

    protected activeCoRoutines: { ops: ReflectionOp[] }[] = [];
    protected coRoutines: { ops: ReflectionOp[] }[] = [];

    constructor(public forNode: Node, public sourceFile: SourceFile) {
    }

    buildPackStruct() {
        const ops: ReflectionOp[] = [...this.ops];

        if (this.coRoutines.length) {
            for (let i = this.coRoutines.length - 1; i >= 0; i--) {
                ops.unshift(...this.coRoutines[i].ops);
            }
        }

        if (this.mainOffset) {
            ops.unshift(ReflectionOp.jump, this.mainOffset);
        }

        return { ops, stack: this.stack };
    }

    isEmpty(): boolean {
        return this.ops.length === 0;
    }

    pushConditionalFrame(): void {
        const frame = this.pushFrame();
        frame.conditional = true;
    }

    pushStack(item: StackEntry): number {
        this.stack.push(item);
        return this.stackPosition++;
    }

    pushCoRoutine(): void {
        this.pushFrame(true); //co-routines have implicit stack frames due to call convention
        this.activeCoRoutines.push({ ops: [] });
    }

    popCoRoutine(): number {
        const coRoutine = this.activeCoRoutines.pop();
        if (!coRoutine) throw new Error('No active co routine found');
        this.popFrameImplicit();
        if (this.mainOffset === 0) {
            this.mainOffset = 2; //we add JUMP + index when building the program
        }
        const startIndex = this.mainOffset;
        coRoutine.ops.push(ReflectionOp.return);
        this.coRoutines.push(coRoutine);
        this.mainOffset += coRoutine.ops.length;
        return startIndex;
    }

    pushOp(...ops: ReflectionOp[]): void {
        for (const op of ops) {
            if ('number' !== typeof op) {
                throw new Error('No valid OP added');
            }
            // if (op + 33 > 126) {
            //todo: encode as var int
            // throw new Error('stack pointer too big ' + op);
            // }
        }
        if (this.activeCoRoutines.length) {
            this.activeCoRoutines[this.activeCoRoutines.length - 1].ops.push(...ops);
            return;
        }

        this.ops.push(...ops);
    }

    pushOpAtFrame(frame: Frame, ...ops: ReflectionOp[]): void {
        if (this.activeCoRoutines.length) {
            this.activeCoRoutines[this.activeCoRoutines.length - 1].ops.splice(frame.opIndex, 0, ...ops);
            return;
        }

        this.ops.splice(frame.opIndex, 0, ...ops);
    }

    /**
     * Returns the index of the `entry` in the stack, if already exists. If not, add it, and return that new index.
     */
    findOrAddStackEntry(entry: any): number {
        const index = this.stack.indexOf(entry);
        if (index !== -1) return index;
        return this.pushStack(entry);
    }

    /**
     * To make room for a stack entry expected on the stack as input for example.
     */
    increaseStackPosition(): number {
        return this.stackPosition++;
    }

    protected resolveFunctionParameters = new Map<Node, number>();

    resolveFunctionParametersIncrease(fn: Node) {
        this.resolveFunctionParameters.set(fn, (this.resolveFunctionParameters.get(fn) || 0) + 1);
    }

    resolveFunctionParametersDecrease(fn: Node) {
        this.resolveFunctionParameters.set(fn, (this.resolveFunctionParameters.get(fn) || 1) - 1);
    }

    isResolveFunctionParameters(fn: Node) {
        return (this.resolveFunctionParameters.get(fn) || 0) > 0;
    }

    /**
     *
     * Each pushFrame() call needs a popFrame() call.
     */
    pushFrame(implicit: boolean = false) {
        if (!implicit) this.pushOp(ReflectionOp.frame);
        const opIndex = this.activeCoRoutines.length ? this.activeCoRoutines[this.activeCoRoutines.length - 1].ops.length : this.ops.length;
        this.frame = { previous: this.frame, variables: [], opIndex };
        return this.frame;
    }

    findConditionalFrame() {
        return findConditionalFrame(this.frame);
    }

    /**
     * Remove stack without doing it as OP in the processor. Some other command calls popFrame() already, which makes popFrameImplicit() an implicit popFrame.
     * e.g. union, class, etc. all call popFrame(). the current CompilerProgram needs to be aware of that, which this function is for.
     */
    popFrameImplicit() {
        if (this.frame.previous) this.frame = this.frame.previous;
    }

    moveFrame() {
        this.pushOp(ReflectionOp.moveFrame);
        if (this.frame.previous) this.frame = this.frame.previous;
    }

    pushVariable(name: string, frame: Frame = this.frame): number {
        this.pushOpAtFrame(frame, ReflectionOp.var);
        frame.variables.push({
            index: frame.variables.length,
            name,
        });
        return frame.variables.length - 1;
    }

    pushTemplateParameter(name: string, withDefault: boolean = false): number {
        this.pushOp(withDefault ? ReflectionOp.typeParameterDefault : ReflectionOp.typeParameter, this.findOrAddStackEntry(name));
        this.frame.variables.push({
            index: this.frame.variables.length,
            name,
        });
        return this.frame.variables.length - 1;
    }

    findVariable(name: string, frame = this.frame) {
        return findVariable(frame, name);
    }
}

function getAssignTypeExpression(call: Expression): Expression | undefined {
    if (isParenthesizedExpression(call) && isCallExpression(call.expression)) {
        call = call.expression;
    }

    if (isCallExpression(call) && isIdentifier(call.expression) && getIdentifierName(call.expression) === '__assignType' && call.arguments.length > 0) {
        return call.arguments[0];
    }

    return;
}

function getReceiveTypeParameter(type: TypeNode): TypeReferenceNode | undefined {
    if (isUnionTypeNode(type)) {
        for (const t of type.types) {
            const rfn = getReceiveTypeParameter(t);
            if (rfn) return rfn;
        }
    } else if (isTypeReferenceNode(type) && isIdentifier(type.typeName)
        && getIdentifierName(type.typeName) === 'ReceiveType' && !!type.typeArguments
        && type.typeArguments.length === 1) return type;

    return;
}

/**
 * Read the TypeScript AST and generate pack struct (instructions + pre-defined stack).
 *
 * This transformer extracts type and add the encoded (so its small and low overhead) at classes and functions as property.
 *
 * Deepkit/type can then extract and decode them on-demand.
 */
export class ReflectionTransformer implements CustomTransformer {
    sourceFile!: SourceFile;
    protected f: NodeFactory;
    protected currentReflectionConfig: ReflectionConfig = { mode: 'never', options: {}, baseDir: '' };

    public defaultExcluded: string[] = [
        'lib.dom.d.ts',
        'lib.dom.iterable.d.ts',
        'lib.es2017.typedarrays.d.ts',
    ];

    protected embedAssignType: boolean = false;

    protected reflectionMode?: typeof reflectionModes[number];
    protected reflectionOptions?: ReflectionOptions;

    /**
     * Types added to this map will get a type program directly under it.
     * This is for types used in the very same file.
     */
    protected compileDeclarations = new Map<
        TypeAliasDeclaration | InterfaceDeclaration | EnumDeclaration,
        { name: EntityName, sourceFile: SourceFile, compiled?: Statement[] }
    >();

    /**
     * Types added to this map will get a type program at the top root level of the program.
     * This is for imported types, which need to be inlined into the current file, as we do not emit type imports (TS will omit them).
     */
    protected embedDeclarations = new Map<Node, { name: EntityName, sourceFile: SourceFile }>();

    /**
     * When a node was embedded or compiled (from the maps above), we store it here to know to not add it again.
     */
    protected compiledDeclarations = new Set<Node>();

    protected addImports: { from: Expression, identifier: Identifier }[] = [];

    protected nodeConverter: NodeConverter;
    protected typeChecker?: TypeChecker;
    protected resolver: Resolver;
    protected host: CompilerHost;
    protected overriddenHost = false;

    protected compilerOptions: CompilerOptions;

    /**
     * When a deep call expression was found a script-wide variable is necessary
     * as temporary storage.
     */
    protected tempResultIdentifier?: Identifier;
    protected parseConfigHost?: ParseConfigHost;

    protected config: { compilerOptions: ts.CompilerOptions, extends?: string, reflectionOptions?: ReflectionOptions, reflection?: string | string[] } = { compilerOptions: {} };

    constructor(
        protected context: TransformationContext,
    ) {
        this.f = context.factory;
        this.nodeConverter = new NodeConverter(this.f);
        //it is important to not have undefined values like {paths: undefined} because it would override the read tsconfig.json
        this.compilerOptions = filterUndefined(context.getCompilerOptions());
        this.host = createCompilerHost(this.compilerOptions);
        this.resolver = new Resolver(this.compilerOptions, this.host);
    }

    forHost(host: CompilerHost): this {
        this.host = host;
        this.resolver.host = host;
        this.overriddenHost = true;
        return this;
    }

    withReflectionMode(mode: typeof reflectionModes[number], options?: ReflectionOptions): this {
        this.reflectionMode = mode;
        this.reflectionOptions = options;
        return this;
    }

    transformBundle(node: Bundle): Bundle {
        return node;
    }

    getTempResultIdentifier(): Identifier {
        if (this.tempResultIdentifier) return this.tempResultIdentifier;

        const locals = isNodeWithLocals(this.sourceFile) ? this.sourceFile.locals : undefined;

        if (locals) {
            let found = 'Ωr';
            for (let i = 0; ; i++) {
                found = 'Ωr' + (i ? i : '');
                if (!locals.has(escapeLeadingUnderscores(found))) break;
            }
            this.tempResultIdentifier = this.f.createIdentifier(found);
        } else {
            this.tempResultIdentifier = this.f.createIdentifier('Ωr');
        }
        return this.tempResultIdentifier;
    }

    readTsConfig(path: string) {
        if (!this.parseConfigHost) {
            this.parseConfigHost = {
                useCaseSensitiveFileNames: true,
                fileExists: (path: string) => this.host.fileExists(path),
                readFile: (path: string) => this.host.readFile(path),
                readDirectory: (path: string, extensions?: readonly string[], exclude?: readonly string[], include?: readonly string[], depth?: number) => {
                    if (!this.host.readDirectory) return [];
                    return this.host.readDirectory(path, extensions || [], exclude, include || [], depth);
                },
            };
        }

        const configFile = ts.readConfigFile(path, (path: string) => this.host.readFile(path));
        if (configFile.error) {
            debug(`Failed to read tsconfig ${path}: ${configFile.error.messageText}`);
            return;
        }

        const parsed = ts.parseJsonConfigFileContent(configFile.config, this.parseConfigHost, dirname(path));
        if (parsed.errors.length) {
            debug(`Failed to parse tsconfig ${path}: ${parsed.errors.map(v => v.messageText).join(', ')}`);
            return;
        }

        return Object.assign(configFile.config, { compilerOptions: parsed.options });
    }

    transformSourceFile(sourceFile: SourceFile): SourceFile {
        this.sourceFile = sourceFile;

        //if it's not a TS/TSX file, we do not transform it
        if (sourceFile.scriptKind !== ScriptKind.TS && sourceFile.scriptKind !== ScriptKind.TSX) return sourceFile;

        if ((sourceFile as any).deepkitTransformed) return sourceFile;
        (sourceFile as any).deepkitTransformed = true;
        this.embedAssignType = false;

        //some builder do not provide the full compiler options (e.g. webpack in nx),
        //so we need to load the file manually and apply what we need.
        if ('string' === typeof this.compilerOptions.configFilePath) {
            const configFile = this.readTsConfig(this.compilerOptions.configFilePath);
            if (configFile) {
                this.config = Object.assign({ compilerOptions: {} }, configFile);
                this.compilerOptions = Object.assign(this.config.compilerOptions, this.compilerOptions);
            }
        } else {
            //find tsconfig via sourceFile.fileName
            const configPath = ts.findConfigFile(dirname(sourceFile.fileName), (path) => this.host.fileExists(path));
            if (configPath) {
                const configFile = this.readTsConfig(configPath);
                if (configFile) {
                    this.config = Object.assign({ compilerOptions: {} }, configFile);
                    this.compilerOptions = Object.assign(this.config.compilerOptions, this.compilerOptions);
                    this.compilerOptions.configFilePath = configPath;
                }
            }
        }

        if (!this.overriddenHost) {
            this.host = createCompilerHost(this.compilerOptions);
        }

        //we need to create a new resolver, because we might have correctly resolved compilerOptions
        this.resolver = new Resolver(this.compilerOptions, this.host);

        this.addImports = [];

        //iterate through all configs (this.config.extends) until we have all reflection options found.
        let currentConfig = this.config;
        let basePath = this.config.compilerOptions.configFilePath as string;
        if (basePath) {
            basePath = dirname(basePath);
            if (!this.reflectionMode && currentConfig.reflection !== undefined) this.reflectionMode = this.parseReflectionMode(currentConfig.reflection, basePath);
            if (!this.compilerOptions && currentConfig.reflectionOptions !== undefined) {
                this.reflectionOptions = this.parseReflectionOptionsDefaults(currentConfig.reflectionOptions, basePath);
            }
            while ((this.reflectionMode === undefined || this.compilerOptions === undefined) && 'string' === typeof basePath && currentConfig.extends) {
                const path = join(basePath, currentConfig.extends);
                const nextConfig = ts.readConfigFile(path, (path: string) => this.host.readFile(path));
                if (!nextConfig) break;
                if (!this.reflectionMode && nextConfig.config.reflection !== undefined) this.reflectionMode = this.parseReflectionMode(nextConfig.config.reflection, basePath);
                if (!this.reflectionOptions && nextConfig.config.reflectionOptions !== undefined) {
                    this.reflectionOptions = this.parseReflectionOptionsDefaults(nextConfig.config.reflectionOptions, basePath);
                }
                currentConfig = Object.assign({}, nextConfig.config);
                basePath = dirname(path);
            }
        }

        debug(`Transform file ${sourceFile.fileName} via config ${this.compilerOptions.configFilePath || 'none'}, reflection=${this.reflectionMode} (${this.getModuleType()}).`);

        if (this.reflectionMode === 'never') {
            return sourceFile;
        }
        this.currentReflectionConfig.mode = this.reflectionMode || 'never';
        this.currentReflectionConfig.options = this.reflectionOptions || this.parseReflectionOptionsDefaults({});

        if (!(sourceFile as any).locals) {
            //@ts-ignore
            ts.bindSourceFile(sourceFile, this.compilerOptions);
        }

        if (sourceFile.kind !== SyntaxKind.SourceFile) {
            if ('undefined' === typeof require) {
                throw new Error(`Invalid TypeScript library imported. SyntaxKind different ${sourceFile.kind} !== ${SyntaxKind.SourceFile}.`);
            }
            const path = require.resolve('typescript');
            throw new Error(`Invalid TypeScript library imported. SyntaxKind different ${sourceFile.kind} !== ${SyntaxKind.SourceFile}. typescript package path: ${path}`);
        }

        const visitor = (node: Node): any => {
            node = visitEachChild(node, visitor, this.context);

            if ((isInterfaceDeclaration(node) || isTypeAliasDeclaration(node) || isEnumDeclaration(node))) {
                const reflection = this.findReflectionConfig(node);

                if (reflection.mode !== 'never') {
                    this.compileDeclarations.set(node, {
                        name: node.name,
                        sourceFile: this.sourceFile
                    });
                }
            }

            if (isMethodDeclaration(node) && node.parent && node.body && isObjectLiteralExpression(node.parent)) {
                //replace MethodDeclaration with MethodExpression
                // {add(v: number) {}} => {add: function (v: number) {}}
                //so that __type can be added.
                //{default(){}} can not be converted without losing the function name, so we skip that for the moment.
                let valid = true;
                if (node.name.kind === SyntaxKind.Identifier && getIdentifierName(node.name) === 'default') valid = false;
                if (valid) {
                    const method = this.decorateFunctionExpression(
                        this.f.createFunctionExpression(
                            node.modifiers as ReadonlyArray<Modifier>, node.asteriskToken, isIdentifier(node.name) ? node.name : undefined,
                            node.typeParameters, node.parameters, node.type, node.body
                        )
                    );
                    node = this.f.createPropertyAssignment(node.name, method);
                }
            }

            if (isClassDeclaration(node)) {
                return this.decorateClass(node);
            } else if (isParameter(node) && node.parent && node.type) {
                // ReceiveType
                const typeParameters = isConstructorDeclaration(node.parent) ? node.parent.parent.typeParameters : node.parent.typeParameters;
                if (!typeParameters) return node;

                const receiveType = getReceiveTypeParameter(node.type);
                if (receiveType && receiveType.typeArguments) {
                    const first = receiveType.typeArguments[0];
                    if (first && isTypeReferenceNode(first) && isIdentifier(first.typeName)) {
                        const name = getIdentifierName(first.typeName);
                        //find type parameter position
                        const index = typeParameters.findIndex(v => getIdentifierName(v.name) === name);

                        let container: Expression = this.f.createIdentifier('globalThis');
                        if ((isFunctionDeclaration(node.parent) || isFunctionExpression(node.parent)) && node.parent.name) {
                            container = node.parent.name;
                        } else if (isMethodDeclaration(node.parent) && isIdentifier(node.parent.name)) {
                            container = this.f.createPropertyAccessExpression(this.f.createIdentifier('this'), node.parent.name);
                        } else if (isConstructorDeclaration(node.parent)) {
                            container = this.f.createPropertyAccessExpression(this.f.createIdentifier('this'), 'constructor');
                        }

                        return this.f.updateParameterDeclaration(node, node.modifiers as ReadonlyArray<Modifier>, node.dotDotDotToken, node.name,
                            node.questionToken, receiveType, this.f.createElementAccessChain(
                                this.f.createPropertyAccessExpression(
                                    container,
                                    this.f.createIdentifier('Ω'),
                                ),
                                this.f.createToken(SyntaxKind.QuestionDotToken),
                                this.f.createNumericLiteral(index)
                            )
                        );
                    }
                }
            } else if (isClassExpression(node)) {
                return this.decorateClass(node);
            } else if (isFunctionExpression(node)) {
                return this.decorateFunctionExpression(this.injectResetΩ(node));
            } else if (isFunctionDeclaration(node)) {
                return this.decorateFunctionDeclaration(this.injectResetΩ(node));
            } else if (isMethodDeclaration(node) || isConstructorDeclaration(node)) {
                return this.injectResetΩ(node);
            } else if (isArrowFunction(node)) {
                return this.decorateArrow(node);
            } else if ((isNewExpression(node) || isCallExpression(node)) && node.typeArguments && node.typeArguments.length > 0) {

                if (isCallExpression(node)) {
                    const autoTypeFunctions = ['valuesOf', 'propertiesOf', 'typeOf'];
                    if (isIdentifier(node.expression) && autoTypeFunctions.includes(getIdentifierName(node.expression))) {
                        const args: Expression[] = [...node.arguments];

                        if (!args.length) {
                            args.push(this.f.createArrayLiteralExpression());
                        }

                        // const resolvedType = this.resolveType(node.typeArguments[0]);
                        const type = this.getTypeOfType(node.typeArguments[0]);
                        if (!type) return node;
                        args.push(type);

                        return this.f.updateCallExpression(node, node.expression, node.typeArguments, this.f.createNodeArray(args));
                    }
                }

                //put the type argument in FN.Ω
                const expressionToCheck = getAssignTypeExpression(node.expression) || node.expression;
                if (isArrowFunction(expressionToCheck)) {
                    //inline arrow functions are excluded from type passing
                    return node;
                }

                const typeExpressions: Expression[] = [];
                for (const a of node.typeArguments) {
                    const type = this.getTypeOfType(a);
                    typeExpressions.push(type || this.f.createIdentifier('undefined'));
                }

                let container: Expression = this.f.createIdentifier('globalThis');
                if (isIdentifier(node.expression)) {
                    container = node.expression;
                } else if (isPropertyAccessExpression(node.expression)) {
                    container = node.expression;
                }

                const assignQ = this.f.createBinaryExpression(
                    this.f.createPropertyAccessExpression(container, 'Ω'),
                    this.f.createToken(SyntaxKind.EqualsToken),
                    this.f.createArrayLiteralExpression(typeExpressions),
                );

                const update: any = isNewExpression(node) ? this.f.updateNewExpression : this.f.updateCallExpression;

                if (isPropertyAccessExpression(node.expression)) {
                    //e.g. http.deep.response();
                    if (isCallExpression(node.expression.expression)) {
                        //e.g. http.deep().response();
                        //change to (Ωr = http.deep(), Ωr.response.Ω = [], Ωr).response()
                        const r = this.getTempResultIdentifier();
                        const assignQ = this.f.createBinaryExpression(
                            this.f.createPropertyAccessExpression(
                                this.f.createPropertyAccessExpression(r, node.expression.name),
                                'Ω'
                            ),
                            this.f.createToken(SyntaxKind.EqualsToken),
                            this.f.createArrayLiteralExpression(typeExpressions),
                        );

                        return update(node,
                            this.f.createPropertyAccessExpression(
                                this.f.createParenthesizedExpression(this.f.createBinaryExpression(
                                    this.f.createBinaryExpression(
                                        this.f.createBinaryExpression(
                                            r,
                                            this.f.createToken(ts.SyntaxKind.EqualsToken),
                                            node.expression.expression
                                        ),
                                        this.f.createToken(ts.SyntaxKind.CommaToken),
                                        assignQ
                                    ),
                                    this.f.createToken(ts.SyntaxKind.CommaToken),
                                    r
                                )),
                                node.expression.name
                            ),
                            node.typeArguments,
                            node.arguments
                        );

                    } else if (isParenthesizedExpression(node.expression.expression)) {
                        //e.g. (http.deep()).response();
                        //only work necessary when `http.deep()` is using type args and was converted to:
                        //  (Ω = [], http.deep()).response()

                        //it's a call like (obj.method.Ω = ['a'], obj.method()).method()
                        //which needs to be converted so that Ω is correctly read by the last call
                        //(r = (obj.method.Ω = [['a']], obj.method()), obj.method.Ω = [['b']], r).method());

                        const r = this.getTempResultIdentifier();
                        const assignQ = this.f.createBinaryExpression(
                            this.f.createPropertyAccessExpression(
                                this.f.createPropertyAccessExpression(r, node.expression.name),
                                'Ω'
                            ),
                            this.f.createToken(SyntaxKind.EqualsToken),
                            this.f.createArrayLiteralExpression(typeExpressions),
                        );

                        const updatedNode = update(
                            node,
                            this.f.updatePropertyAccessExpression(
                                node.expression,
                                this.f.updateParenthesizedExpression(
                                    node.expression.expression,
                                    this.f.createBinaryExpression(
                                        this.f.createBinaryExpression(
                                            this.f.createBinaryExpression(
                                                r,
                                                this.f.createToken(SyntaxKind.EqualsToken),
                                                node.expression.expression.expression,
                                            ),
                                            this.f.createToken(SyntaxKind.CommaToken),
                                            assignQ
                                        ),
                                        this.f.createToken(SyntaxKind.CommaToken),
                                        r,
                                    )
                                ),
                                node.expression.name
                            ),
                            node.typeArguments,
                            node.arguments
                        );

                        return this.f.createParenthesizedExpression(updatedNode);
                    } else {
                        //e.g. http.deep.response();
                        //nothing to do
                    }
                }

                //(fn.Ω = [], call())
                return this.f.createParenthesizedExpression(this.f.createBinaryExpression(
                    assignQ,
                    this.f.createToken(SyntaxKind.CommaToken),
                    node,
                ));
            }

            return node;
        };
        this.sourceFile = visitNode(this.sourceFile, visitor);

        const newTopStatements: Statement[] = [];

        while (true) {
            let allCompiled = true;
            for (const d of this.compileDeclarations.values()) {
                if (d.compiled) continue;
                allCompiled = false;
                break;
            }

            if (this.embedDeclarations.size === 0 && allCompiled) break;

            for (const [node, d] of [...this.compileDeclarations.entries()]) {
                if (d.compiled) continue;
                d.compiled = this.createProgramVarFromNode(node, d.name, this.sourceFile);
            }

            if (this.embedDeclarations.size) {
                for (const node of this.embedDeclarations.keys()) {
                    this.compiledDeclarations.add(node);
                }
                const entries = Array.from(this.embedDeclarations.entries());
                this.embedDeclarations.clear();
                for (const [node, d] of entries) {
                    newTopStatements.push(...this.createProgramVarFromNode(node, d.name, d.sourceFile));
                }
            }
        }

        //externalize type aliases
        const compileDeclarations = (node: Node): any => {
            node = visitEachChild(node, compileDeclarations, this.context);

            if ((isTypeAliasDeclaration(node) || isInterfaceDeclaration(node) || isEnumDeclaration(node))) {
                const d = this.compileDeclarations.get(node);
                if (!d) {
                    return node;
                }
                this.compileDeclarations.delete(node);
                this.compiledDeclarations.add(node);
                if (d.compiled) {
                    return [...d.compiled, node];
                }
            }

            return node;
        };
        this.sourceFile = visitNode(this.sourceFile, compileDeclarations);

        if (this.addImports.length) {
            const handledIdentifier: string[] = [];
            for (const imp of this.addImports) {
                if (handledIdentifier.includes(getIdentifierName(imp.identifier))) continue;
                handledIdentifier.push(getIdentifierName(imp.identifier));
                if (this.getModuleType() === 'cjs') {
                    //var {identifier} = require('./bar')
                    const test = this.f.createIdentifier(getIdentifierName(imp.identifier));
                    const variable = this.f.createVariableStatement(undefined, this.f.createVariableDeclarationList([this.f.createVariableDeclaration(
                        this.f.createObjectBindingPattern([this.f.createBindingElement(undefined, undefined, test)]),
                        undefined, undefined,
                        this.f.createCallExpression(this.f.createIdentifier('require'), undefined, [imp.from])
                    )], NodeFlags.Const));
                    const typeDeclWithComment = addSyntheticLeadingComment(
                        variable,
                        SyntaxKind.MultiLineCommentTrivia,
                        '@ts-ignore',
                        true,
                    );
                    newTopStatements.push(typeDeclWithComment);
                } else {
                    //import {identifier} from './bar.js'
                    // import { identifier as identifier } is used to avoid automatic elision of imports (in angular builds for example)
                    // that's probably a bit unstable.
                    const specifier = this.f.createImportSpecifier(false, undefined, imp.identifier);
                    const namedImports = this.f.createNamedImports([specifier]);
                    const importStatement = this.f.createImportDeclaration(undefined,
                        this.f.createImportClause(false, undefined, namedImports), imp.from
                    );
                    const typeDeclWithComment = addSyntheticLeadingComment(
                        importStatement,
                        SyntaxKind.MultiLineCommentTrivia,
                        '@ts-ignore',
                        true,
                    );
                    newTopStatements.push(typeDeclWithComment);
                }
            }
        }

        if (this.embedAssignType) {
            const assignType = this.f.createFunctionDeclaration(
                undefined,
                undefined,
                this.f.createIdentifier('__assignType'),
                undefined,
                [
                    this.f.createParameterDeclaration(
                        undefined,
                        undefined,
                        this.f.createIdentifier('fn'),
                        undefined,
                        undefined, //this.f.createKeywordTypeNode(SyntaxKind.AnyKeyword),
                        undefined
                    ),
                    this.f.createParameterDeclaration(
                        undefined,
                        undefined,
                        this.f.createIdentifier('args'),
                        undefined,
                        undefined, //this.f.createKeywordTypeNode(SyntaxKind.AnyKeyword),
                        undefined
                    )
                ],
                undefined, //this.f.createKeywordTypeNode(SyntaxKind.AnyKeyword),
                this.f.createBlock(
                    [
                        this.f.createExpressionStatement(this.f.createBinaryExpression(
                            this.f.createPropertyAccessExpression(
                                this.f.createIdentifier('fn'),
                                this.f.createIdentifier('__type')
                            ),
                            this.f.createToken(SyntaxKind.EqualsToken),
                            this.f.createIdentifier('args')
                        )),
                        this.f.createReturnStatement(this.f.createIdentifier('fn'))
                    ],
                    true
                )
            );
            newTopStatements.push(assignType);
        }

        if (this.tempResultIdentifier) {
            newTopStatements.push(
                this.f.createVariableStatement(
                    undefined,
                    this.f.createVariableDeclarationList(
                        [this.f.createVariableDeclaration(
                            this.tempResultIdentifier,
                            undefined,
                            undefined,
                            undefined
                        )],
                        ts.NodeFlags.None
                    )
                )
            );
        }

        if (newTopStatements.length) {
            // we want to keep "use strict", or "use client", etc at the very top
            const indexOfFirstLiteralExpression = this.sourceFile.statements.findIndex(v => isExpressionStatement(v) && isStringLiteral(v.expression));

            const newStatements = indexOfFirstLiteralExpression === -1
                ? [...newTopStatements, ...this.sourceFile.statements]
                : [
                    ...this.sourceFile.statements.slice(0, indexOfFirstLiteralExpression + 1),
                    ...newTopStatements,
                    ...this.sourceFile.statements.slice(indexOfFirstLiteralExpression + 1),
                ];
            this.sourceFile = this.f.updateSourceFile(this.sourceFile, newStatements);
            // this.sourceFile = this.f.updateSourceFile(this.sourceFile, [...newTopStatements, ...this.sourceFile.statements]);
        }

        // console.log('transform sourceFile', this.sourceFile.fileName);
        // console.log(createPrinter().printNode(EmitHint.SourceFile, this.sourceFile, this.sourceFile));
        return this.sourceFile;
    }

    protected getModuleType(): 'cjs' | 'esm' {
        return this.compilerOptions.module === ModuleKind.CommonJS ? 'cjs' : 'esm';
    }

    protected injectResetΩ<T extends FunctionDeclaration | FunctionExpression | MethodDeclaration | ConstructorDeclaration>(node: T): T {
        let hasReceiveType = false;
        for (const param of node.parameters) {
            if (param.type && getReceiveTypeParameter(param.type)) hasReceiveType = true;
        }
        if (!hasReceiveType) return node;

        let container: Expression = this.f.createIdentifier('globalThis');
        if ((isFunctionDeclaration(node) || isFunctionExpression(node)) && node.name) {
            container = node.name;
        } else if (isMethodDeclaration(node) && isIdentifier(node.name)) {
            container = this.f.createPropertyAccessExpression(this.f.createIdentifier('this'), node.name);
        } else if (isConstructorDeclaration(node)) {
            container = this.f.createPropertyAccessExpression(this.f.createIdentifier('this'), 'constructor');
        }

        const reset: Statement = this.f.createExpressionStatement(this.f.createBinaryExpression(
            this.f.createPropertyAccessExpression(
                container,
                this.f.createIdentifier('Ω')
            ),
            this.f.createToken(ts.SyntaxKind.EqualsToken),
            this.f.createIdentifier('undefined')
        ));
        const body = node.body ? this.f.updateBlock(node.body, [reset, ...node.body.statements]) : undefined;

        if (isFunctionDeclaration(node)) {
            return this.f.updateFunctionDeclaration(node, node.modifiers, node.asteriskToken, node.name,
                node.typeParameters, node.parameters, node.type, body) as T;
        } else if (isFunctionExpression(node)) {
            return this.f.updateFunctionExpression(node, node.modifiers, node.asteriskToken, node.name,
                node.typeParameters, node.parameters, node.type, body || node.body) as T;
        } else if (isMethodDeclaration(node)) {
            return this.f.updateMethodDeclaration(node, node.modifiers as ReadonlyArray<Modifier>, node.asteriskToken, node.name,
                node.questionToken, node.typeParameters, node.parameters, node.type, body) as T;
        } else if (isConstructorDeclaration(node)) {
            return this.f.updateConstructorDeclaration(node, node.modifiers, node.parameters, body) as T;
        }
        return node;
    }

    protected createProgramVarFromNode(node: Node & { modifiers?: NodeArray<ModifierLike> }, name: EntityName, sourceFile: SourceFile): Statement[] {
        const typeProgram = new CompilerProgram(node, sourceFile);

        if ((isTypeAliasDeclaration(node) || isInterfaceDeclaration(node)) && node.typeParameters) {
            for (const param of node.typeParameters) {
                if (param.default) {
                    //push default on the stack
                    this.extractPackStructOfType(param.default, typeProgram);
                }
                typeProgram.pushTemplateParameter(getIdentifierName(param.name), !!param.default);
            }
        }

        if (isTypeAliasDeclaration(node)) {
            this.extractPackStructOfType(node.type, typeProgram);
        } else {
            this.extractPackStructOfType(node, typeProgram);
        }

        if (isTypeAliasDeclaration(node) || isInterfaceDeclaration(node) || isClassDeclaration(node) || isClassExpression(node)) {
            typeProgram.pushOp(ReflectionOp.nominal);
        }

        const typeProgramExpression = this.packOpsAndStack(typeProgram);

        const variable = this.f.createVariableStatement(
            [],
            this.f.createVariableDeclarationList([
                this.f.createVariableDeclaration(
                    this.getDeclarationVariableName(name),
                    undefined,
                    undefined,
                    typeProgramExpression,
                )
            ], NodeFlags.Const),
        );

        //when its commonJS, the `variable` would be exported as `exports.$name = $value`, but all references point just to $name.
        //so the idea is, that we create a normal variable and export it via `export {$name}`.
        if (hasModifier(node, SyntaxKind.ExportKeyword)) {
            //propertyName in ExportSpecifier is set to avoid a TS compile error:
            // TypeError: Cannot read properties of undefined (reading 'escapedText')
            //   at Object.idText (/Users/marc/bude/deepkit-framework/packages/benchmark/node_modules/typescript/lib/typescript.js:11875:67)
            const exportNode = this.f.createExportDeclaration(undefined, false, this.f.createNamedExports([
                this.f.createExportSpecifier(false, this.getDeclarationVariableName(name), this.getDeclarationVariableName(name))
            ]));
            return [variable, exportNode];
        }

        return [variable];
    }

    protected extractPackStructOfType(node: Node | Declaration | ClassDeclaration | ClassExpression, program: CompilerProgram): void {
        if (isParenthesizedTypeNode(node)) return this.extractPackStructOfType(node.type, program);

        switch (node.kind) {
            case SyntaxKind.StringKeyword: {
                program.pushOp(ReflectionOp.string);
                break;
            }
            case SyntaxKind.NumberKeyword: {
                program.pushOp(ReflectionOp.number);
                break;
            }
            case SyntaxKind.BooleanKeyword: {
                program.pushOp(ReflectionOp.boolean);
                break;
            }
            case SyntaxKind.BigIntKeyword: {
                program.pushOp(ReflectionOp.bigint);
                break;
            }
            case SyntaxKind.VoidKeyword: {
                program.pushOp(ReflectionOp.void);
                break;
            }
            case SyntaxKind.UnknownKeyword: {
                program.pushOp(ReflectionOp.unknown);
                break;
            }
            case SyntaxKind.ObjectKeyword: {
                program.pushOp(ReflectionOp.object);
                break;
            }
            case SyntaxKind.SymbolKeyword: {
                program.pushOp(ReflectionOp.symbol);
                break;
            }
            case SyntaxKind.NullKeyword: {
                program.pushOp(ReflectionOp.null);
                break;
            }
            case SyntaxKind.NeverKeyword: {
                program.pushOp(ReflectionOp.never);
                break;
            }
            case SyntaxKind.AnyKeyword: {
                program.pushOp(ReflectionOp.any);
                break;
            }
            case SyntaxKind.UndefinedKeyword: {
                program.pushOp(ReflectionOp.undefined);
                break;
            }
            case SyntaxKind.TrueKeyword: {
                program.pushOp(ReflectionOp.literal, program.pushStack(this.f.createTrue()));
                break;
            }
            case SyntaxKind.FalseKeyword: {
                program.pushOp(ReflectionOp.literal, program.pushStack(this.f.createFalse()));
                break;
            }
            case SyntaxKind.ClassDeclaration:
            case SyntaxKind.ClassExpression: {
                //TypeScript does not narrow types down
                const narrowed = node as ClassDeclaration | ClassExpression;
                //class nodes have always their own program, so the start is always fresh, means we don't need a frame

                if (node) {
                    const members: ClassElement[] = [];

                    if (narrowed.typeParameters) {
                        for (const typeParameter of narrowed.typeParameters) {
                            const name = getNameAsString(typeParameter.name);
                            if (typeParameter.default) {
                                //push default on the stack
                                this.extractPackStructOfType(typeParameter.default, program);
                            }
                            program.pushTemplateParameter(name, !!typeParameter.default);
                        }
                    }

                    if (narrowed.heritageClauses) {
                        for (const heritage of narrowed.heritageClauses) {
                            if (heritage.token === SyntaxKind.ExtendsKeyword) {
                                for (const extendType of heritage.types) {
                                    program.pushFrame();
                                    if (extendType.typeArguments) {
                                        for (const typeArgument of extendType.typeArguments) {
                                            this.extractPackStructOfType(typeArgument, program);
                                        }
                                    }
                                    const index = program.pushStack(
                                        this.f.createArrowFunction(undefined, undefined, [], undefined, undefined, this.nodeConverter.toExpression(extendType.expression))
                                    );
                                    program.pushOp(ReflectionOp.classReference, index);
                                    program.popFrameImplicit();
                                }
                            }
                        }
                    }

                    for (const member of narrowed.members) {
                        const name = getNameAsString(member.name);
                        if (name) {
                            const has = members.some(v => getNameAsString(v.name) === name);
                            if (has) continue;
                        }
                        members.push(member);

                        this.extractPackStructOfType(member, program);
                    }

                    program.pushOp(ReflectionOp.class);

                    if (narrowed.heritageClauses) {
                        for (const heritageClause of narrowed.heritageClauses) {
                            if (heritageClause.token === SyntaxKind.ExtendsKeyword) {
                                //extends only supports extending one class
                                const first = heritageClause.types[0];
                                if (isExpressionWithTypeArguments(first) && first.typeArguments) {
                                    for (const typeArgument of first.typeArguments) {
                                        this.extractPackStructOfType(typeArgument, program);
                                    }
                                    program.pushOp(ReflectionOp.classExtends, first.typeArguments.length);
                                }
                            } else if (heritageClause.token === SyntaxKind.ImplementsKeyword) {
                                for (const type of heritageClause.types) {
                                    this.extractPackStructOfTypeReference(type, program);
                                }
                                program.pushOp(ReflectionOp.implements, heritageClause.types.length);
                            }
                        }
                    }

                    if (narrowed.name) this.resolveTypeName(getIdentifierName(narrowed.name), program);

                    const description = extractJSDocAttribute(narrowed, 'description');
                    if (description) program.pushOp(ReflectionOp.description, program.findOrAddStackEntry(description));
                }
                break;
            }
            case SyntaxKind.IntersectionType: {
                //TypeScript does not narrow types down
                const narrowed = node as IntersectionTypeNode;
                program.pushFrame();

                for (const type of narrowed.types) {
                    this.extractPackStructOfType(type, program);
                }

                program.pushOp(ReflectionOp.intersection);
                program.popFrameImplicit();
                break;
            }
            case SyntaxKind.MappedType: {
                //TypeScript does not narrow types down
                const narrowed = node as MappedTypeNode;

                //<Type>{[Property in keyof Type]: boolean;};
                program.pushFrame();
                program.pushVariable(getIdentifierName(narrowed.typeParameter.name));

                const constraint = getEffectiveConstraintOfTypeParameter(narrowed.typeParameter);
                if (constraint) {
                    this.extractPackStructOfType(constraint, program);
                } else {
                    program.pushOp(ReflectionOp.never);
                }

                let modifier = 0;
                if (narrowed.questionToken) {
                    if (narrowed.questionToken.kind === SyntaxKind.QuestionToken) {
                        modifier |= MappedModifier.optional;
                    }
                    if (narrowed.questionToken.kind === SyntaxKind.MinusToken) {
                        modifier |= MappedModifier.removeOptional;
                    }
                }
                if (narrowed.readonlyToken) {
                    if (narrowed.readonlyToken.kind === SyntaxKind.ReadonlyKeyword) {
                        modifier |= MappedModifier.readonly;
                    }
                    if (narrowed.readonlyToken.kind === SyntaxKind.MinusToken) {
                        modifier |= MappedModifier.removeReadonly;
                    }
                }
                program.pushCoRoutine();
                if (narrowed.nameType) program.pushFrame();
                if (narrowed.type) {
                    this.extractPackStructOfType(narrowed.type, program);
                } else {
                    program.pushOp(ReflectionOp.never);
                }
                if (narrowed.nameType) {
                    this.extractPackStructOfType(narrowed.nameType, program);
                    program.pushOp(ReflectionOp.tuple);
                    program.popFrameImplicit();
                }
                const coRoutineIndex = program.popCoRoutine();

                if (narrowed.nameType) {
                    program.pushOp(ReflectionOp.mappedType2, coRoutineIndex, modifier);
                } else {
                    program.pushOp(ReflectionOp.mappedType, coRoutineIndex, modifier);
                }

                program.popFrameImplicit();
                break;
            }
            case SyntaxKind.TypeLiteral:
            case SyntaxKind.InterfaceDeclaration: {
                //TypeScript does not narrow types down
                const narrowed = node as TypeLiteralNode | InterfaceDeclaration;
                let descriptionNode: Node = narrowed;
                program.pushFrame();

                //first all extend expressions
                if (isInterfaceDeclaration(narrowed) && narrowed.heritageClauses) {
                    for (const heritage of narrowed.heritageClauses) {
                        if (heritage.token === SyntaxKind.ExtendsKeyword) {
                            for (const extendType of heritage.types) {
                                this.extractPackStructOfTypeReference(extendType, program);
                            }
                        }
                    }
                }

                for (const member of narrowed.members) {
                    this.extractPackStructOfType(member, program);
                }
                program.pushOp(ReflectionOp.objectLiteral);
                if (isTypeLiteralNode(narrowed)) {
                    descriptionNode = narrowed.parent;
                }
                const description = descriptionNode && extractJSDocAttribute(descriptionNode, 'description');
                if (description) program.pushOp(ReflectionOp.description, program.findOrAddStackEntry(description));
                program.popFrameImplicit();
                break;
            }
            case SyntaxKind.TypeReference: {
                this.extractPackStructOfTypeReference(node as TypeReferenceNode, program);
                break;
            }
            case SyntaxKind.ArrayType: {
                this.extractPackStructOfType((node as ArrayTypeNode).elementType, program);
                program.pushOp(ReflectionOp.array);
                break;
            }
            case SyntaxKind.RestType: {
                let type = (node as RestTypeNode).type;
                if (isArrayTypeNode(type)) {
                    type = type.elementType;
                }
                this.extractPackStructOfType(type, program);
                program.pushOp(ReflectionOp.rest);
                break;
            }
            case SyntaxKind.TupleType: {
                program.pushFrame();
                for (const element of (node as TupleTypeNode).elements) {
                    if (isOptionalTypeNode(element)) {
                        this.extractPackStructOfType(element.type, program);
                        program.pushOp(ReflectionOp.tupleMember);
                        program.pushOp(ReflectionOp.optional);
                    } else if (isNamedTupleMember(element)) {
                        if (element.dotDotDotToken) {
                            let type = element.type;
                            if (isArrayTypeNode(type)) {
                                type = type.elementType;
                            }
                            this.extractPackStructOfType(type, program);
                            program.pushOp(ReflectionOp.rest);
                        } else {
                            this.extractPackStructOfType(element.type, program);
                        }
                        const index = program.findOrAddStackEntry(getIdentifierName(element.name));
                        program.pushOp(ReflectionOp.namedTupleMember, index);
                        if (element.questionToken) {
                            program.pushOp(ReflectionOp.optional);
                        }
                    } else {
                        this.extractPackStructOfType(element, program);
                    }
                }
                program.pushOp(ReflectionOp.tuple);
                program.popFrameImplicit();
                break;
            }
            case SyntaxKind.PropertySignature: {
                //TypeScript does not narrow types down
                const narrowed = node as PropertySignature;
                if (narrowed.type) {
                    this.extractPackStructOfType(narrowed.type, program);
                    const name = getPropertyName(this.f, narrowed.name);
                    program.pushOp(ReflectionOp.propertySignature, program.findOrAddStackEntry(name));
                    if (narrowed.questionToken) program.pushOp(ReflectionOp.optional);
                    if (hasModifier(narrowed, SyntaxKind.ReadonlyKeyword)) program.pushOp(ReflectionOp.readonly);

                    const description = extractJSDocAttribute(narrowed, 'description');
                    if (description) program.pushOp(ReflectionOp.description, program.findOrAddStackEntry(description));
                }
                break;
            }
            case SyntaxKind.PropertyDeclaration: {
                //TypeScript does not narrow types down
                const narrowed = node as PropertyDeclaration;

                if (narrowed.type) {
                    const config = this.findReflectionConfig(narrowed, program);
                    if (config.mode === 'never') return;

                    this.extractPackStructOfType(narrowed.type, program);
                    const name = getPropertyName(this.f, narrowed.name);
                    program.pushOp(ReflectionOp.property, program.findOrAddStackEntry(name));

                    if (narrowed.questionToken) program.pushOp(ReflectionOp.optional);
                    if (hasModifier(narrowed, SyntaxKind.ReadonlyKeyword)) program.pushOp(ReflectionOp.readonly);
                    if (hasModifier(narrowed, SyntaxKind.PrivateKeyword)) program.pushOp(ReflectionOp.private);
                    if (hasModifier(narrowed, SyntaxKind.ProtectedKeyword)) program.pushOp(ReflectionOp.protected);
                    if (hasModifier(narrowed, SyntaxKind.AbstractKeyword)) program.pushOp(ReflectionOp.abstract);
                    if (hasModifier(narrowed, SyntaxKind.StaticKeyword)) program.pushOp(ReflectionOp.static);

                    if (narrowed.initializer) {
                        //important to use Function, since it will be called using a different `this`
                        program.pushOp(ReflectionOp.defaultValue, program.findOrAddStackEntry(
                            this.f.createFunctionExpression(undefined, undefined, undefined, undefined, undefined, undefined,
                                this.f.createBlock([this.f.createReturnStatement(narrowed.initializer)]))
                        ));
                    }

                    const description = extractJSDocAttribute(narrowed, 'description');
                    if (description) program.pushOp(ReflectionOp.description, program.findOrAddStackEntry(description));
                }
                break;
            }
            case SyntaxKind.ConditionalType: {
                //TypeScript does not narrow types down
                const narrowed = node as ConditionalTypeNode;


                // Depending on whether this a distributive conditional type or not, it has to be moved to its own function
                // my understanding of when a distributive conditional type is used is:
                // 1. the `checkType` is a simple identifier (just `T`, no `[T]`, no `T | x`, no `{a: T}`, etc)
                const distributiveOverIdentifier: Identifier | undefined = isTypeReferenceNode(narrowed.checkType) && isIdentifier(narrowed.checkType.typeName)
                    ? narrowed.checkType.typeName : undefined;

                if (distributiveOverIdentifier) {
                    program.pushFrame();
                    //first we add to the stack the origin type we distribute over.
                    this.extractPackStructOfType(narrowed.checkType, program);

                    //since the distributive conditional type is a loop that changes only the found `T`, it is necessary to add that as variable,
                    //so call convention can take over.
                    program.pushVariable(getIdentifierName(distributiveOverIdentifier));
                    program.pushCoRoutine();
                }

                program.pushConditionalFrame(); //gets its own frame for `infer T` ops. all infer variables will be registered in this frame
                this.extractPackStructOfType(narrowed.checkType, program);
                this.extractPackStructOfType(narrowed.extendsType, program);

                program.pushOp(ReflectionOp.extends);

                program.pushCoRoutine();
                this.extractPackStructOfType(narrowed.trueType, program);
                const trueProgram = program.popCoRoutine();

                program.pushCoRoutine();
                this.extractPackStructOfType(narrowed.falseType, program);
                const falseProgram = program.popCoRoutine();

                program.pushOp(ReflectionOp.jumpCondition, trueProgram, falseProgram);
                program.moveFrame(); //pops frame

                if (distributiveOverIdentifier) {
                    const coRoutineIndex = program.popCoRoutine();
                    program.pushOp(ReflectionOp.distribute, coRoutineIndex);
                    program.popFrameImplicit();
                }
                break;
            }
            case SyntaxKind.InferType: {
                //TypeScript does not narrow types down
                const narrowed = node as InferTypeNode;

                const frame = program.findConditionalFrame();
                if (frame) {
                    const typeParameterName = getIdentifierName(narrowed.typeParameter.name);
                    let variable = program.findVariable(typeParameterName);
                    if (!variable) {
                        program.pushVariable(typeParameterName, frame);
                        variable = program.findVariable(typeParameterName);
                        if (!variable) throw new Error('Could not find inserted infer variable');
                    }
                    program.pushOp(ReflectionOp.infer, variable.frameOffset, variable.stackIndex);
                } else {
                    program.pushOp(ReflectionOp.never);
                }
                break;
            }
            case SyntaxKind.MethodSignature:
            case SyntaxKind.MethodDeclaration:
            case SyntaxKind.Constructor:
            case SyntaxKind.ArrowFunction:
            case SyntaxKind.FunctionExpression:
            case SyntaxKind.ConstructSignature:
            case SyntaxKind.ConstructorType:
            case SyntaxKind.FunctionType:
            case SyntaxKind.CallSignature:
            case SyntaxKind.FunctionDeclaration: {
                //TypeScript does not narrow types down
                const narrowed = node as MethodSignature | MethodDeclaration | CallSignatureDeclaration | ConstructorTypeNode
                    | ConstructSignatureDeclaration | ConstructorDeclaration | ArrowFunction | FunctionExpression | FunctionTypeNode | FunctionDeclaration;

                const config = this.findReflectionConfig(narrowed, program);
                if (config.mode === 'never') return;

                const name = isCallSignatureDeclaration(node)
                    ? '' : isConstructorTypeNode(narrowed) || isConstructSignatureDeclaration(node)
                        ? 'new' : isConstructorDeclaration(narrowed) ? 'constructor' : getPropertyName(this.f, narrowed.name);
                if (!narrowed.type && narrowed.parameters.length === 0 && !name) return;

                program.pushFrame();
                for (let i = 0; i < narrowed.parameters.length; i++) {
                    const parameter = narrowed.parameters[i];
                    const parameterName = isIdentifier(parameter.name) ? getNameAsString(parameter.name) : 'param' + i;

                    const type = parameter.type
                        ? (parameter.dotDotDotToken && isArrayTypeNode(parameter.type) ? parameter.type.elementType : parameter.type) : undefined;

                    if (type) {
                        this.extractPackStructOfType(type, program);
                    } else {
                        program.pushOp(ReflectionOp.any);
                    }

                    if (parameter.dotDotDotToken) {
                        program.pushOp(ReflectionOp.rest);
                    }

                    program.pushOp(ReflectionOp.parameter, program.findOrAddStackEntry(parameterName));

                    if (parameter.questionToken) program.pushOp(ReflectionOp.optional);
                    if (hasModifier(parameter, SyntaxKind.PublicKeyword)) program.pushOp(ReflectionOp.public);
                    if (hasModifier(parameter, SyntaxKind.PrivateKeyword)) program.pushOp(ReflectionOp.private);
                    if (hasModifier(parameter, SyntaxKind.ProtectedKeyword)) program.pushOp(ReflectionOp.protected);
                    if (hasModifier(parameter, SyntaxKind.ReadonlyKeyword)) program.pushOp(ReflectionOp.readonly);
                    if (parameter.initializer && parameter.type && !getReceiveTypeParameter(parameter.type)) {
                        program.pushOp(
                            ReflectionOp.defaultValue,
                            program.findOrAddStackEntry(this.f.createArrowFunction(undefined, undefined, [], undefined, undefined, parameter.initializer))
                        );
                    }
                }

                if (narrowed.type) {
                    this.extractPackStructOfType(narrowed.type, program);
                } else {
                    program.pushOp(ReflectionOp.any);
                }

                program.pushOp(
                    isCallSignatureDeclaration(node) ? ReflectionOp.callSignature :
                        isMethodSignature(narrowed) || isConstructSignatureDeclaration(narrowed)
                            ? ReflectionOp.methodSignature
                            : isMethodDeclaration(narrowed) || isConstructorDeclaration(narrowed)
                                ? ReflectionOp.method : ReflectionOp.function, program.findOrAddStackEntry(name)
                );

                if (isMethodDeclaration(narrowed)) {
                    if (hasModifier(narrowed, SyntaxKind.PrivateKeyword)) program.pushOp(ReflectionOp.private);
                    if (hasModifier(narrowed, SyntaxKind.ProtectedKeyword)) program.pushOp(ReflectionOp.protected);
                    if (hasModifier(narrowed, SyntaxKind.AbstractKeyword)) program.pushOp(ReflectionOp.abstract);
                    if (hasModifier(narrowed, SyntaxKind.StaticKeyword)) program.pushOp(ReflectionOp.static);
                }
                const description = extractJSDocAttribute(narrowed, 'description');
                if (description) program.pushOp(ReflectionOp.description, program.findOrAddStackEntry(description));
                program.popFrameImplicit();
                break;
            }
            case SyntaxKind.LiteralType: {
                //TypeScript does not narrow types down
                const narrowed = node as LiteralTypeNode;

                if (narrowed.literal.kind === SyntaxKind.NullKeyword) {
                    program.pushOp(ReflectionOp.null);
                } else {
                    program.pushOp(ReflectionOp.literal, program.findOrAddStackEntry(narrowed.literal));
                }
                break;
            }
            case SyntaxKind.TemplateLiteralType: {
                //TypeScript does not narrow types down
                const narrowed = node as TemplateLiteralTypeNode;

                program.pushFrame();
                if (narrowed.head.rawText) {
                    program.pushOp(ReflectionOp.literal, program.findOrAddStackEntry(narrowed.head.rawText));
                }

                for (const span of narrowed.templateSpans) {
                    this.extractPackStructOfType(span.type, program);
                    if (span.literal.rawText) {
                        program.pushOp(ReflectionOp.literal, program.findOrAddStackEntry(span.literal.rawText));
                    }
                }

                program.pushOp(ReflectionOp.templateLiteral);
                program.popFrameImplicit();

                break;
            }
            case SyntaxKind.UnionType: {
                //TypeScript does not narrow types down
                const narrowed = node as UnionTypeNode;

                if (narrowed.types.length === 0) {
                    //nothing to emit
                } else if (narrowed.types.length === 1) {
                    //only emit the type
                    this.extractPackStructOfType(narrowed.types[0], program);
                } else {
                    program.pushFrame();

                    for (const subType of narrowed.types) {
                        this.extractPackStructOfType(subType, program);
                    }

                    program.pushOp(ReflectionOp.union);
                    program.popFrameImplicit();
                }
                break;
            }
            case SyntaxKind.EnumDeclaration: {
                //TypeScript does not narrow types down
                const narrowed = node as EnumDeclaration;
                program.pushFrame();

                for (const type of narrowed.members) {
                    const name = getPropertyName(this.f, type.name);
                    program.pushOp(ReflectionOp.enumMember, program.findOrAddStackEntry(name));
                    if (type.initializer) {
                        program.pushOp(
                            ReflectionOp.defaultValue,
                            program.findOrAddStackEntry(this.f.createArrowFunction(undefined, undefined, [], undefined, undefined, type.initializer))
                        );
                    }
                }
                program.pushOp(ReflectionOp.enum);
                const description = extractJSDocAttribute(narrowed, 'description');
                if (description) program.pushOp(ReflectionOp.description, program.findOrAddStackEntry(description));
                program.popFrameImplicit();
                break;
            }
            case SyntaxKind.IndexSignature: {
                //TypeScript does not narrow types down
                const narrowed = node as IndexSignatureDeclaration;

                //node.parameters = first item is {[name: string]: number} => 'name: string'
                if (narrowed.parameters.length && narrowed.parameters[0].type) {
                    this.extractPackStructOfType(narrowed.parameters[0].type, program);
                } else {
                    program.pushOp(ReflectionOp.any);
                }

                //node.type = first item is {[name: string]: number} => 'number'
                this.extractPackStructOfType(narrowed.type, program);
                program.pushOp(ReflectionOp.indexSignature);
                break;
            }
            case SyntaxKind.TypeQuery: {
                //TypeScript does not narrow types down
                const narrowed = node as TypeQueryNode;

                // if (program.importSpecifier) {
                //     //if this is set, the current program is embedded into another file. All locally used symbols like a variable in `typeof` need to be imported
                //     //in the other file as well.
                //     if (isIdentifier(narrowed.exprName)) {
                //         const originImportStatement = program.importSpecifier.parent.parent.parent;
                //         this.addImports.push({ identifier: narrowed.exprName, from: originImportStatement.moduleSpecifier });
                //     }
                // }
                if (isIdentifier(narrowed.exprName)) {
                    const resolved = this.resolveDeclaration(narrowed.exprName);
                    if (resolved && findSourceFile(resolved.declaration) !== this.sourceFile && resolved.importDeclaration) {
                        ensureImportIsEmitted(resolved.importDeclaration, narrowed.exprName);
                    }
                }

                const expression = serializeEntityNameAsExpression(this.f, narrowed.exprName);
                program.pushOp(ReflectionOp.typeof, program.pushStack(this.f.createArrowFunction(undefined, undefined, [], undefined, undefined, expression)));
                break;
            }
            case SyntaxKind.TypeOperator: {
                //TypeScript does not narrow types down
                const narrowed = node as TypeOperatorNode;

                if (narrowed.type.kind === SyntaxKind.ThisType) {
                    //for the moment we treat `keyof this` as any, since `this` is not implemented at all.
                    //this makes it possible that the code above works at least.
                    program.pushOp(ReflectionOp.any);
                    break;
                }

                switch (narrowed.operator) {
                    case SyntaxKind.KeyOfKeyword: {
                        this.extractPackStructOfType(narrowed.type, program);
                        program.pushOp(ReflectionOp.keyof);
                        break;
                    }
                    case SyntaxKind.ReadonlyKeyword: {
                        this.extractPackStructOfType(narrowed.type, program);
                        program.pushOp(ReflectionOp.readonly);
                        break;
                    }
                    default: {
                        program.pushOp(ReflectionOp.never);
                    }
                }
                break;
            }
            case SyntaxKind.IndexedAccessType: {
                //TypeScript does not narrow types down
                const narrowed = node as IndexedAccessTypeNode;

                this.extractPackStructOfType(narrowed.objectType, program);
                this.extractPackStructOfType(narrowed.indexType, program);
                program.pushOp(ReflectionOp.indexAccess);
                break;
            }
            case SyntaxKind.Identifier: {
                //TypeScript does not narrow types down
                const narrowed = node as Identifier;

                //check if it references a variable
                const variable = program.findVariable(getIdentifierName(narrowed));
                if (variable) {
                    program.pushOp(ReflectionOp.loads, variable.frameOffset, variable.stackIndex);
                } else {
                    program.pushOp(ReflectionOp.never);
                }
                break;
            }
            default: {
                program.pushOp(ReflectionOp.never);
            }
        }
    }

    protected knownClasses: { [name: string]: ReflectionOp } = {
        'Int8Array': ReflectionOp.int8Array,
        'Uint8Array': ReflectionOp.uint8Array,
        'Uint8ClampedArray': ReflectionOp.uint8ClampedArray,
        'Int16Array': ReflectionOp.int16Array,
        'Uint16Array': ReflectionOp.uint16Array,
        'Int32Array': ReflectionOp.int32Array,
        'Uint32Array': ReflectionOp.uint32Array,
        'Float32Array': ReflectionOp.float32Array,
        'Float64Array': ReflectionOp.float64Array,
        'ArrayBuffer': ReflectionOp.arrayBuffer,
        'BigInt64Array': ReflectionOp.bigInt64Array,
        'Date': ReflectionOp.date,
        'RegExp': ReflectionOp.regexp,
        'String': ReflectionOp.string,
        'Number': ReflectionOp.number,
        'BigInt': ReflectionOp.bigint,
        'Boolean': ReflectionOp.boolean,
    };

    protected globalSourceFiles?: SourceFile[];

    protected getGlobalLibs(): SourceFile[] {
        if (this.globalSourceFiles) return this.globalSourceFiles;

        this.globalSourceFiles = [];

        //todo also read compiler options "types" + typeRoot

        //currently knownLibFilesForCompilerOptions from @typescript/vfs doesn't return correct lib files for ES2022,
        //so we switch here to es2021 if bigger than es2021.
        const options = { ...this.compilerOptions };
        if (options.target && (options.target > ScriptTarget.ES2021 && options.target < ScriptTarget.ESNext)) {
            options.target = ScriptTarget.ES2021;
        }
        const libs = knownLibFilesForCompilerOptions(options, ts);

        for (const lib of libs) {
            const sourceFile = this.resolver.resolveSourceFile(this.sourceFile.fileName, 'typescript/lib/' + lib.replace('.d.ts', ''));
            if (!sourceFile) continue;
            this.globalSourceFiles.push(sourceFile);
        }
        return this.globalSourceFiles;
    }

    /**
     * This is a custom resolver based on populated `locals` from the binder. It uses a custom resolution algorithm since
     * we have no access to the binder/TypeChecker directly and instantiating a TypeChecker per file/transformer is incredible slow.
     */
    protected resolveDeclaration(typeName: EntityName): { declaration: Node, importDeclaration?: ImportDeclaration, typeOnly?: boolean } | void {
        let current: Node = typeName.parent;
        if (typeName.kind === SyntaxKind.QualifiedName) return; //namespace access not supported yet, e.g. type a = Namespace.X;

        let declaration: Node | undefined = undefined;

        while (current) {
            if (isNodeWithLocals(current) && current.locals) {
                const found = current.locals.get(typeName.escapedText);
                if (found && found.declarations && found.declarations[0]) {
                    declaration = found.declarations[0];
                    break;
                }
            }

            if (current.kind === SyntaxKind.SourceFile) break;
            current = current.parent;
        }

        if (!declaration) {
            // look in globals, read through all files, see checker.ts initializeTypeChecker
            for (const file of this.getGlobalLibs()) {
                const globals = getGlobalsOfSourceFile(file);
                if (!globals) continue;
                const symbol = globals.get(typeName.escapedText);
                if (symbol && symbol.declarations && symbol.declarations[0]) {
                    declaration = symbol.declarations[0];
                    // console.log('found global', typeName.escapedText, 'in', file.fileName);
                    break;
                }
            }
        }

        let importDeclaration: ImportDeclaration | undefined = undefined;
        let typeOnly = false;

        if (declaration && isImportSpecifier(declaration)) {
            if (declaration.isTypeOnly) typeOnly = true;
            importDeclaration = declaration.parent.parent.parent;
        } else if (declaration && isImportDeclaration(declaration)) {
            // declaration = this.resolveImportSpecifier(typeName.escapedText, declaration);
            importDeclaration = declaration;
        } else if (declaration && isImportClause(declaration)) {
            importDeclaration = declaration.parent;
        }

        if (importDeclaration) {
            if (importDeclaration.importClause && importDeclaration.importClause.isTypeOnly) typeOnly = true;
            declaration = this.resolveImportSpecifier(typeName.escapedText, importDeclaration, this.sourceFile);
        }

        if (declaration && declaration.kind === SyntaxKind.TypeParameter && declaration.parent.kind === SyntaxKind.TypeAliasDeclaration) {
            //for alias like `type MyAlias<T> = T`, `T` is returned from `typeChecker.getDeclaredTypeOfSymbol(symbol)`.
            declaration = declaration.parent as TypeAliasDeclaration;
        }

        if (!declaration) return;

        return { declaration, importDeclaration, typeOnly };
    }

    // protected resolveType(node: TypeNode): Declaration | Node {
    //     // if (isTypeReferenceNode(node)) {
    //     //     const resolved = this.resolveDeclaration(node.typeName);
    //     //     if (resolved) return resolved.declaration;
    //     //     // } else if (isIndexedAccessTypeNode(node)) {
    //     //     //     const resolved = this.resolveDeclaration(node);
    //     //     //     if (resolved) return resolved.declaration;
    //     // }
    //
    //     const typeChecker = this.getTypeCheckerForSource();
    //     const type = typeChecker.getTypeFromTypeNode(node);
    //     if (type.symbol) {
    //         const declaration: Declaration | undefined = type.symbol && type.symbol.declarations ? type.symbol.declarations[0] : undefined;
    //         if (declaration) return declaration;
    //     } else {
    //         return tsTypeToNode(this.f, type);
    //     }
    //     return node;
    // }

    protected getDeclarationVariableName(typeName: EntityName): Identifier {
        if (isIdentifier(typeName)) {
            return this.f.createIdentifier('__Ω' + getIdentifierName(typeName));
        }

        function joinQualifiedName(name: EntityName): string {
            if (isIdentifier(name)) return getIdentifierName(name);
            return joinQualifiedName(name.left) + '_' + getIdentifierName(name.right);
        }

        return this.f.createIdentifier('__Ω' + joinQualifiedName(typeName));
    }

    protected isExcluded(filePath: string): boolean {
        if (!this.currentReflectionConfig.options.exclude) return false;
        return patternMatch(filePath, this.currentReflectionConfig.options.exclude, this.currentReflectionConfig.baseDir);
    }

    protected extractPackStructOfTypeReference(type: TypeReferenceNode | ExpressionWithTypeArguments, program: CompilerProgram): void {
        const typeName: EntityName | undefined = isTypeReferenceNode(type) ? type.typeName : (isIdentifier(type.expression) ? type.expression : undefined);
        if (!typeName) {
            program.pushOp(ReflectionOp.any);
            return;
        }

        if (isIdentifier(typeName) && getIdentifierName(typeName) === 'InlineRuntimeType' && type.typeArguments && type.typeArguments[0] && isTypeQueryNode(type.typeArguments[0])) {
            const expression = serializeEntityNameAsExpression(this.f, type.typeArguments[0].exprName);
            program.pushOp(ReflectionOp.arg, program.pushStack(expression));
            return;
        }

        if (isIdentifier(typeName) && getIdentifierName(typeName) !== 'constructor' && this.knownClasses[getIdentifierName(typeName)]) {
            const name = getIdentifierName(typeName);
            const op = this.knownClasses[name];
            program.pushOp(op);
        } else if (isIdentifier(typeName) && getIdentifierName(typeName) === 'Promise') {
            //promise has always one sub type
            if (type.typeArguments && type.typeArguments[0]) {
                this.extractPackStructOfType(type.typeArguments[0], program);
            } else {
                program.pushOp(ReflectionOp.any);
            }
            program.pushOp(ReflectionOp.promise);
        } else if (isIdentifier(typeName) && getIdentifierName(typeName) === 'integer') {
            program.pushOp(ReflectionOp.numberBrand, TypeNumberBrand.integer as number);
        } else if (isIdentifier(typeName) && getIdentifierName(typeName) !== 'constructor' && TypeNumberBrand[getIdentifierName(typeName) as any] !== undefined) {
            program.pushOp(ReflectionOp.numberBrand, TypeNumberBrand[getIdentifierName(typeName) as any] as any);
        } else {
            //check if it references a variable
            if (isIdentifier(typeName)) {
                const variable = program.findVariable(getIdentifierName(typeName));
                if (variable) {
                    program.pushOp(ReflectionOp.loads, variable.frameOffset, variable.stackIndex);
                    return;
                }
            } else if (isInferTypeNode(typeName)) {
                this.extractPackStructOfType(typeName, program);
                return;
            }

            const resolved = this.resolveDeclaration(typeName);
            if (!resolved) {
                //maybe reference to enum
                if (isQualifiedName(typeName)) {
                    if (isIdentifier(typeName.left)) {
                        const resolved = this.resolveDeclaration(typeName.left);
                        if (resolved && isEnumDeclaration(resolved.declaration)) {
                            let lastExpression: Expression | undefined;
                            let indexValue: number = 0;
                            for (const member of resolved.declaration.members) {
                                if (getNameAsString(member.name) === getNameAsString(typeName.right)) {
                                    if (member.initializer) {
                                        program.pushOp(ReflectionOp.arg, program.pushStack(this.nodeConverter.toExpression(member.initializer)));
                                    } else if (lastExpression) {
                                        const exp = this.nodeConverter.toExpression(lastExpression);
                                        program.pushOp(ReflectionOp.arg, program.pushStack(
                                            this.f.createBinaryExpression(exp, SyntaxKind.PlusToken, this.nodeConverter.toExpression(indexValue))
                                        ));
                                    } else {
                                        program.pushOp(ReflectionOp.arg, program.pushStack(this.nodeConverter.toExpression(indexValue)));
                                    }
                                    return;
                                } else {
                                    indexValue++;
                                    if (member.initializer) {
                                        lastExpression = member.initializer;
                                        //restart index
                                        indexValue = 0;
                                    }
                                }
                            }
                        }
                    }
                }

                //non-existing references are ignored.
                program.pushOp(ReflectionOp.never);
                return;
            }

            let declaration: Node = resolved.declaration;
            if (isVariableDeclaration(declaration)) {
                if (declaration.type) {
                    declaration = declaration.type;
                } else if (declaration.initializer) {
                    declaration = declaration.initializer;
                }
            }

            if (isModuleDeclaration(declaration) && resolved.importDeclaration) {
                if (isIdentifier(typeName)) ensureImportIsEmitted(resolved.importDeclaration, typeName);

                //we can not infer from module declaration, so do `typeof T` in runtime
                program.pushOp(
                    ReflectionOp.typeof,
                    program.pushStack(this.f.createArrowFunction(undefined, undefined, [], undefined, undefined, serializeEntityNameAsExpression(this.f, typeName)))
                );
            } else if (isTypeAliasDeclaration(declaration) || isInterfaceDeclaration(declaration) || isEnumDeclaration(declaration)) {
                //Set/Map are interface declarations
                const name = getNameAsString(typeName);
                if (name === 'Array') {
                    if (type.typeArguments && type.typeArguments[0]) {
                        this.extractPackStructOfType(type.typeArguments[0], program);
                    } else {
                        program.pushOp(ReflectionOp.any);
                    }

                    program.pushOp(ReflectionOp.array);
                    return;
                } else if (name === 'Function') {
                    program.pushOp(ReflectionOp.frame);
                    program.pushOp(ReflectionOp.any);
                    program.pushOp(ReflectionOp.function, program.pushStack(''));
                    return;
                } else if (name === 'Set') {
                    if (type.typeArguments && type.typeArguments[0]) {
                        this.extractPackStructOfType(type.typeArguments[0], program);
                    } else {
                        program.pushOp(ReflectionOp.any);
                    }
                    program.pushOp(ReflectionOp.set);
                    return;
                } else if (name === 'Map') {
                    if (type.typeArguments && type.typeArguments[0]) {
                        this.extractPackStructOfType(type.typeArguments[0], program);
                    } else {
                        program.pushOp(ReflectionOp.any);
                    }
                    if (type.typeArguments && type.typeArguments[1]) {
                        this.extractPackStructOfType(type.typeArguments[1], program);
                    } else {
                        program.pushOp(ReflectionOp.any);
                    }
                    program.pushOp(ReflectionOp.map);
                    return;
                }

                const runtimeTypeName = this.getDeclarationVariableName(typeName);

                //to break recursion, we track which declaration has already been compiled
                if (!this.compiledDeclarations.has(declaration) && !this.compileDeclarations.has(declaration)) {
                    const declarationSourceFile = findSourceFile(declaration) || this.sourceFile;
                    const isGlobal = resolved.importDeclaration === undefined && declarationSourceFile.fileName !== this.sourceFile.fileName;
                    const isFromImport = resolved.importDeclaration !== undefined;


                    if (this.isExcluded(declarationSourceFile.fileName)) {
                        program.pushOp(ReflectionOp.any);
                        return;
                    }

                    if (isGlobal) {
                        //we don't embed non-global imported declarations anymore, only globals
                        this.embedDeclarations.set(declaration, {
                            name: typeName,
                            sourceFile: declarationSourceFile
                        });
                    } else if (isFromImport) {
                        if (resolved.importDeclaration) {
                            //if explicit `import {type T}`, we do not emit an import and instead push any
                            if (resolved.typeOnly) {
                                this.resolveTypeOnlyImport(typeName, program);
                                return;
                            }

                            // check if the referenced declaration has reflection disabled
                            const declarationReflection = this.findReflectionConfig(declaration, program);
                            if (declarationReflection.mode === 'never') {
                                program.pushOp(ReflectionOp.any);
                                return;
                            }

                            const found = this.resolver.resolve(this.sourceFile, resolved.importDeclaration);
                            if (!found) {
                                debug('module not found');
                                program.pushOp(ReflectionOp.any);
                                return;
                            }

                            // check if this is a viable option:
                            // //check if the referenced file has reflection info emitted. if not, any is emitted for that reference
                            // const typeVar = runtimeRypeName;
                            // //check if typeVar is exported in referenced file
                            // const builtType = isNodeWithLocals(found) && found.locals && found.locals.has(typeVar.escapedText);
                            // if (!builtType) {
                            //     program.pushOp(ReflectionOp.any);
                            //     return;
                            // }

                            //check if the referenced file has reflection info emitted. if not, any is emitted for that reference
                            const reflection = this.findReflectionFromPath(found.fileName);
                            if (reflection.mode === 'never') {
                                program.pushOp(ReflectionOp.any);
                                return;
                            }

                            // this.addImports.push({ identifier: typeVar, from: resolved.importDeclaration.moduleSpecifier });
                            this.addImports.push({ identifier: runtimeTypeName, from: resolved.importDeclaration.moduleSpecifier });
                        }
                    } else {
                        //it's a reference type inside the same file. Make sure its type is reflected
                        const reflection = this.findReflectionConfig(declaration, program);
                        if (reflection.mode === 'never') {
                            program.pushOp(ReflectionOp.any);
                            return;
                        }

                        this.compileDeclarations.set(declaration, {
                            name: typeName,
                            sourceFile: declarationSourceFile,
                        });
                    }
                }

                const index = program.pushStack(
                    program.forNode === declaration ? 0 : this.f.createArrowFunction(undefined, undefined, [], undefined, undefined, runtimeTypeName)
                );
                if (type.typeArguments) {
                    for (const argument of type.typeArguments) {
                        this.extractPackStructOfType(argument, program);
                    }
                    program.pushOp(ReflectionOp.inlineCall, index, type.typeArguments.length);
                } else {
                    program.pushOp(ReflectionOp.inline, index);
                }

                // if (type.typeArguments) {
                //     for (const argument of type.typeArguments) {
                //         this.extractPackStructOfType(argument, program);
                //     }
                //     program.pushOp(ReflectionOp.inlineCall, index, type.typeArguments.length);
                // } else {
                //     program.pushOp(ReflectionOp.inline, index);
                // }
                // } else if (isTypeLiteralNode(declaration)) {
                //     this.extractPackStructOfType(declaration, program);
                //     return;
                // } else if (isMappedTypeNode(declaration)) {
                //     //<Type>{[Property in keyof Type]: boolean;};
                //     this.extractPackStructOfType(declaration, program);
                //     return;
            } else if (isClassDeclaration(declaration) || isFunctionDeclaration(declaration) || isFunctionExpression(declaration) || isArrowFunction(declaration)) {
                //if explicit `import {type T}`, we do not emit an import and instead push any
                if (resolved.typeOnly) {
                    this.resolveTypeOnlyImport(typeName, program);
                    return;
                }

                if (resolved.importDeclaration && isIdentifier(typeName)) ensureImportIsEmitted(resolved.importDeclaration, typeName);
                program.pushFrame();
                if (type.typeArguments) {
                    for (const typeArgument of type.typeArguments) {
                        this.extractPackStructOfType(typeArgument, program);
                    }
                }
                const body = isIdentifier(typeName) ? typeName : this.createAccessorForEntityName(typeName);
                const index = program.pushStack(this.f.createArrowFunction(undefined, undefined, [], undefined, undefined, body));
                program.pushOp(isClassDeclaration(declaration) ? ReflectionOp.classReference : ReflectionOp.functionReference, index);
                program.popFrameImplicit();
            } else if (isTypeParameterDeclaration(declaration)) {
                this.resolveTypeParameter(declaration, type, program);
            } else {
                this.extractPackStructOfType(declaration, program);
            }
        }
    }

    /**
     * Returns the class declaration, function/arrow declaration, or block where type was used.
     */
    protected getTypeUser(type: Node): Node {
        let current: Node = type;
        while (current) {
            if (current.kind === SyntaxKind.Block) return current; //return the block
            if (current.kind === SyntaxKind.ClassDeclaration) return current; //return the class
            if (current.kind === SyntaxKind.ClassExpression) return current; //return the class
            if (current.kind === SyntaxKind.Constructor) return current.parent; //return the class
            if (current.kind === SyntaxKind.MethodDeclaration) return current.parent; //return the class
            if (current.kind === SyntaxKind.ArrowFunction || current.kind === SyntaxKind.FunctionDeclaration || current.kind === SyntaxKind.FunctionExpression) return current;

            current = current.parent;
        }
        return current;
    }

    /**
     * With this function we want to check if `type` is used in the signature itself from the parent of `declaration`.
     * If so, we do not try to infer the type from runtime values.
     *
     * Examples where we do not infer from runtime, `type` being `T` and `declaration` being `<T>` (return false):
     *
     * ```typescript
     * class User<T> {
     *     config: T;
     * }
     *
     * class User<T> {
     *    constructor(public config: T) {}
     * }
     *
     * function do<T>(item: T): void {}
     * function do<T>(item: T): T {}
     * ```
     *
     * Examples where we infer from runtime (return true):
     *
     * ```typescript
     * function do<T>(item: T) {
     *     return typeOf<T>; //<-- because of that
     * }
     *
     * function do<T>(item: T) {
     *     class A {
     *         config: T; //<-- because of that
     *     }
     *     return A;
     * }
     *
     * function do<T>(item: T) {
     *     class A {
     *         doIt() {
     *             class B {
     *                 config: T; //<-- because of that
     *             }
     *             return B;
     *         }
     *     }
     *     return A;
     * }
     *
     * function do<T>(item: T) {
     *     class A {
     *         doIt(): T { //<-- because of that
     *         }
     *     }
     *     return A;
     * }
     * ```
     */
    protected needsToBeInferred(declaration: TypeParameterDeclaration, type: TypeReferenceNode | ExpressionWithTypeArguments): boolean {
        const declarationUser = this.getTypeUser(declaration);
        const typeUser = this.getTypeUser(type);

        return declarationUser !== typeUser;
    }

    protected resolveTypeOnlyImport(entityName: EntityName, program: CompilerProgram) {
        program.pushOp(ReflectionOp.any);
        const typeName = ts.isIdentifier(entityName)
            ? getIdentifierName(entityName)
            : getIdentifierName(entityName.right);
        this.resolveTypeName(typeName, program);
    }

    protected resolveTypeName(typeName: string, program: CompilerProgram) {
        program.pushOp(ReflectionOp.typeName, program.findOrAddStackEntry(typeName));
    }

    protected resolveTypeParameter(declaration: TypeParameterDeclaration, type: TypeReferenceNode | ExpressionWithTypeArguments, program: CompilerProgram) {
        //check if `type` was used in an expression. if so, we need to resolve it from runtime, otherwise we mark it as T
        const isUsedInFunction = isFunctionLike(declaration.parent);
        const resolveRuntimeTypeParameter = (isUsedInFunction && program.isResolveFunctionParameters(declaration.parent)) || (this.needsToBeInferred(declaration, type));

        if (resolveRuntimeTypeParameter) {
            //go through all parameters and look where `type.name.escapedText` is used (recursively).
            //go through all found parameters and replace `T` with `infer T` and embed its type in `typeof parameter extends Type<infer T> ? T : never`, if T is not directly used
            const argumentName = declaration.name.escapedText as string; //T
            const foundUsers: { type: Node, parameterName: Identifier }[] = [];

            if (isUsedInFunction) {
                for (const parameter of (declaration.parent as SignatureDeclaration).parameters) {
                    if (!parameter.type) continue;
                    //if deeply available?
                    let found = false;
                    const searchArgument = (node: Node): Node => {
                        node = visitEachChild(node, searchArgument, this.context);

                        if (isIdentifier(node) && node.escapedText === argumentName) {
                            //transform to infer T
                            found = true;
                            node = this.f.createInferTypeNode(declaration);
                        }

                        return node;
                    };

                    if (isIdentifier(parameter.name)) {
                        const updatedParameterType = visitEachChild(parameter.type, searchArgument, this.context);
                        if (found) {
                            foundUsers.push({ type: updatedParameterType, parameterName: parameter.name });
                        }
                    }
                }
            }

            if (foundUsers.length) {
                //todo: if there are multiple infers, we need to create an intersection
                if (foundUsers.length > 1) {
                    //todo: intersection start
                }

                for (const foundUser of foundUsers) {
                    program.pushConditionalFrame();

                    program.pushOp(ReflectionOp.typeof, program.pushStack(this.f.createArrowFunction(undefined, undefined, [], undefined, undefined, foundUser.parameterName)));
                    this.extractPackStructOfType(foundUser.type, program);
                    program.pushOp(ReflectionOp.extends);

                    const found = program.findVariable(getIdentifierName(declaration.name));
                    if (found) {
                        this.extractPackStructOfType(declaration.name, program);
                    } else {
                        //type parameter was never found in X of `Y extends X` (no `infer X` was created), probably due to a not supported parameter type expression.
                        program.pushOp(ReflectionOp.any);
                    }
                    this.extractPackStructOfType({ kind: SyntaxKind.NeverKeyword } as TypeNode, program);
                    program.pushOp(ReflectionOp.condition);
                    program.popFrameImplicit();
                }

                if (foundUsers.length > 1) {
                    //todo: intersection end
                }

            } else if (declaration.constraint) {
                if (isUsedInFunction) program.resolveFunctionParametersIncrease(declaration.parent);
                const constraint = getEffectiveConstraintOfTypeParameter(declaration);
                if (constraint) {
                    this.extractPackStructOfType(constraint, program);
                } else {
                    program.pushOp(ReflectionOp.never);
                }
                if (isUsedInFunction) program.resolveFunctionParametersDecrease(declaration.parent);
            } else {
                program.pushOp(ReflectionOp.never);
            }
        } else {
            program.pushOp(ReflectionOp.any);
            // program.pushOp(ReflectionOp.typeParameter, program.findOrAddStackEntry(getNameAsString(typeName)));
        }
    }

    protected createAccessorForEntityName(e: QualifiedName): PropertyAccessExpression {
        return this.f.createPropertyAccessExpression(isIdentifier(e.left) ? e.left : this.createAccessorForEntityName(e.left), e.right);
    }

    protected findDeclarationInFile(sourceFile: SourceFile | ModuleDeclaration, declarationName: __String): Declaration | undefined {
        if (isNodeWithLocals(sourceFile) && sourceFile.locals) {
            const declarationSymbol = sourceFile.locals.get(declarationName);
            if (declarationSymbol && declarationSymbol.declarations && declarationSymbol.declarations[0]) {
                return declarationSymbol.declarations[0];
            }
        }
        return;
    }

    protected resolveImportSpecifier(declarationName: __String, importOrExport: ExportDeclaration | ImportDeclaration, sourceFile: SourceFile): Declaration | undefined {
        if (!importOrExport.moduleSpecifier) return;
        if (!isStringLiteral(importOrExport.moduleSpecifier)) return;

        const source: SourceFile | ModuleDeclaration | undefined = this.resolver.resolve(sourceFile, importOrExport);

        if (!source) {
            debug('module not found', (importOrExport.moduleSpecifier as any).text, 'Is transpileOnly enabled? It needs to be disabled.');
            return;
        }

        const declaration = this.findDeclarationInFile(source, declarationName);

        /**
         * declaration could also be `import {PrimaryKey} from 'xy'`, which we want to skip
         */
        if (declaration && !isImportSpecifier(declaration)) {
            //if `export {PrimaryKey} from 'xy'`, then follow xy
            if (isExportDeclaration(declaration)) {
                return this.followExport(declarationName, declaration, source);
            }
            return declaration;
        }

        //not found, look in exports
        if (isSourceFile(source)) {
            for (const statement of source.statements) {
                if (!isExportDeclaration(statement)) continue;
                const found = this.followExport(declarationName, statement, source);
                if (found) return found;
            }
        }

        return;
    }

    protected followExport(declarationName: __String, statement: ExportDeclaration, sourceFile: SourceFile): Declaration | undefined {
        if (statement.exportClause) {
            //export {y} from 'x'
            if (isNamedExports(statement.exportClause)) {
                for (const element of statement.exportClause.elements) {
                    //see if declarationName is exported
                    if (element.name.escapedText === declarationName) {
                        const found = this.resolveImportSpecifier(element.propertyName ? element.propertyName.escapedText : declarationName, statement, sourceFile);
                        if (found) return found;
                    }
                }
            }
        } else {
            //export * from 'x'
            //see if `x` exports declarationName (or one of its exports * from 'y')
            const found = this.resolveImportSpecifier(declarationName, statement, sourceFile);
            if (found) {
                return found;
            }
        }
        return;
    }

    protected getTypeOfType(type: Node | Declaration): Expression | undefined {
        const reflection = this.findReflectionConfig(type);
        if (reflection.mode === 'never') return;

        const program = new CompilerProgram(type, this.sourceFile);
        this.extractPackStructOfType(type, program);
        return this.packOpsAndStack(program);
    }

    protected packOpsAndStack(program: CompilerProgram) {
        const packStruct = program.buildPackStruct();
        if (packStruct.ops.length === 0) return;
        // debugPackStruct(this.sourceFile, program.forNode, packStruct);
        const packed = [...packStruct.stack, encodeOps(packStruct.ops)];
        return this.valueToExpression(packed);
    }

    /**
     * Note: We have to duplicate the expressions as it can be that incoming expression are from another file and contain wrong pos/end properties,
     * so the code generation is then broken when we simply reuse them. Wrong code like ``User.__type = [.toEqual({`` is then generated.
     * This function is probably not complete, but we add new copies when required.
     */
    protected valueToExpression(value: undefined | PackExpression | PackExpression[]): Expression {
        return this.nodeConverter.toExpression(value);
    }

    /**
     * A class is decorated with type information by adding a static variable.
     *
     * class Model {
     *     static __types = pack(ReflectionOp.string); //<-- encoded type information
     *     title: string;
     * }
     */
    protected decorateClass(node: ClassDeclaration | ClassExpression): Node {
        const reflection = this.findReflectionConfig(node);
        if (reflection.mode === 'never') {
            return node;
        }
        const type = this.getTypeOfType(node);
        const __type = this.f.createPropertyDeclaration(this.f.createModifiersFromModifierFlags(ModifierFlags.Static), '__type', undefined, undefined, type);
        if (isClassDeclaration(node)) {
            // return node;
            return this.f.updateClassDeclaration(node, node.modifiers,
                node.name, node.typeParameters, node.heritageClauses,
                this.f.createNodeArray<ClassElement>([...node.members, __type])
            );
        }

        return this.f.updateClassExpression(node, node.modifiers,
            node.name, node.typeParameters, node.heritageClauses,
            this.f.createNodeArray<ClassElement>([...node.members, __type])
        );
    }

    /**
     * const fn = function() {}
     *
     * => const fn = __assignType(function() {}, [34])
     */
    protected decorateFunctionExpression(expression: FunctionExpression) {
        const encodedType = this.getTypeOfType(expression);
        if (!encodedType) return expression;

        return this.wrapWithAssignType(expression, encodedType);
    }

    /**
     * function name() {}
     *
     * => function name() {}; name.__type = 34;
     */
    protected decorateFunctionDeclaration(declaration: FunctionDeclaration) {

        const encodedType = this.getTypeOfType(declaration);
        if (!encodedType) return declaration;

        if (!declaration.name) {
            //its likely `export default function() {}`
            if (!declaration.body) return;

            //since a new default export is created, we do not need ExportKey&DefaultKeyword on the function anymore,
            //but it should preserve all others like Async.
            const modifier = (declaration.modifiers ? declaration.modifiers.filter(v => v.kind !== SyntaxKind.ExportKeyword && v.kind !== SyntaxKind.DefaultKeyword) : []) as Modifier[];
            return this.f.createExportAssignment(undefined, undefined, this.wrapWithAssignType(
                this.f.createFunctionExpression(modifier, declaration.asteriskToken, declaration.name, declaration.typeParameters, declaration.parameters, declaration.type, declaration.body),
                encodedType
            ));
        }

        const statements: Statement[] = [declaration];
        statements.push(this.f.createExpressionStatement(
            this.f.createAssignment(this.f.createPropertyAccessExpression(serializeEntityNameAsExpression(this.f, declaration.name), '__type'), encodedType)
        ));
        return statements;
    }

    /**
     * const fn = () => { }
     * => const fn = Object.assign(() => {}, {__type: 34})
     */
    protected decorateArrow(expression: ArrowFunction) {
        const encodedType = this.getTypeOfType(expression);
        if (!encodedType) return expression;

        return this.wrapWithAssignType(expression, encodedType);
    }

    /**
     * Object.assign(fn, {__type: []}) is much slower than a custom implementation like
     *
     * assignType(fn, [])
     *
     * where we embed assignType() at the beginning of the type.
     */
    protected wrapWithAssignType(fn: Expression, type: Expression) {
        this.embedAssignType = true;

        return this.f.createCallExpression(
            this.f.createIdentifier('__assignType'),
            undefined,
            [
                fn,
                type
            ]
        );
    }

    protected parseReflectionMode(mode: ReflectionMode, configPathDir: string): typeof reflectionModes[number] {
        return reflectionModeMatcher(this.sourceFile.fileName, mode, configPathDir);
    }

    protected resolvedTsConfig: { [path: string]: { data: Record<string, any>, exists: boolean } } = {};
    protected resolvedPackageJson: { [path: string]: { data: Record<string, any>, exists: boolean } } = {};

    protected parseReflectionOptionsDefaults(options: ReflectionOptions, baseDir?: string) {
        options = isObject(options) ? options : {};
        if (options.exclude && baseDir) {
            //convert relative paths to absolute
            for (let i = 0; i < options.exclude?.length; i++) {
                if (isAbsolute(options.exclude[i])) continue;
                options.exclude[i] = join(baseDir, options.exclude[i]);
            }
        }
        if (!options.exclude) options.exclude = this.defaultExcluded;
        return options;
    }

    protected findReflectionConfig(node: Node, program?: CompilerProgram): ReflectionConfig {
        if (program && program.sourceFile.fileName !== this.sourceFile.fileName) {
            //when the node is from another module it was already decided that it will be reflected, so
            //make sure it returns correct mode. for globals this would read otherwise to `mode: never`.
            return { mode: 'always', options: this.parseReflectionOptionsDefaults({}) };
        }

        let current: Node | undefined = node;
        let reflection: typeof reflectionModes[number] | undefined;

        do {
            const tags = getJSDocTags(current);
            for (const tag of tags) {
                if (!reflection && getIdentifierName(tag.tagName) === 'reflection' && 'string' === typeof tag.comment) {
                    return { mode: this.parseReflectionMode(tag.comment as any || true, ''), options: this.parseReflectionOptionsDefaults({}) };
                }
            }
            current = current.parent;
        } while (current);

        //nothing found, look in tsconfig.json
        if (this.reflectionMode !== undefined) return { mode: this.reflectionMode, options: this.parseReflectionOptionsDefaults(this.reflectionOptions || {}) };

        if (!serverEnv) {
            return { mode: 'default', options: this.parseReflectionOptionsDefaults({}) };
        }

        if (program && program.sourceFile.fileName === this.sourceFile.fileName) {
            //if the node is from the same module as we currently process, we use the loaded reflection options set early in transformSourceFile().
            return { mode: this.reflectionMode || 'never', options: this.parseReflectionOptionsDefaults(this.reflectionOptions || {}) };
        }

        const sourceFile = findSourceFile(node) || this.sourceFile;
        return this.findReflectionFromPath(sourceFile.fileName);
    }

    protected readJson(path: string): Record<string, any> | undefined {
        try {
            let content = readFileSync(path, 'utf8');
            content = stripJsonComments(content);
            return JSON.parse(content);
        } catch (error) {
            console.warn(`Could not parse ${path}: ${error}`);
        }
        return undefined;
    }

    protected findReflectionFromPath(path: string): ReflectionConfig {
        if (!serverEnv) {
            return { mode: 'default', options: this.parseReflectionOptionsDefaults({}) };
        }

        let currentDir = dirname(path);
        let reflection: typeof reflectionModes[number] | undefined;

        while (currentDir) {
            const packageJsonPath = join(currentDir, 'package.json');
            const tsConfigPath = join(currentDir, 'tsconfig.json');

            let packageJson: Record<string, any> = {};
            let tsConfig: Record<string, any> = {};

            const packageJsonCache = this.resolvedPackageJson[packageJsonPath];
            let packageJsonExists = false;

            if (packageJsonCache) {
                packageJson = packageJsonCache.data;
                packageJsonExists = packageJsonCache.exists;
            } else {
                packageJsonExists = existsSync(packageJsonPath);
                this.resolvedPackageJson[packageJsonPath] = { exists: packageJsonExists, data: {} };
                if (packageJsonExists) {
                    try {
                        let content = readFileSync(packageJsonPath, 'utf8');
                        content = stripJsonComments(content);
                        packageJson = JSON.parse(content);
                        this.resolvedPackageJson[packageJsonPath].data = packageJson;
                    } catch (error: any) {
                        console.warn(`Could not parse ${packageJsonPath}: ${error}`);
                    }
                }
            }

            const tsConfigCache = this.resolvedTsConfig[tsConfigPath];
            let tsConfigExists = false;

            if (tsConfigCache) {
                tsConfig = tsConfigCache.data;
                tsConfigExists = tsConfigCache.exists;
            } else {
                tsConfigExists = existsSync(tsConfigPath);
                this.resolvedTsConfig[tsConfigPath] = { exists: tsConfigExists, data: {} };
                if (tsConfigExists) {
                    try {
                        tsConfig = this.readJson(tsConfigPath) || {};
                        // resolve extends recursively
                        let dir = currentDir;
                        while (tsConfig.extends) {
                            const file = isAbsolute(tsConfig.extends) ? tsConfig.extends : join(dir, tsConfig.extends);
                            const ext = this.readJson(file) || {};
                            delete tsConfig.extends;
                            tsConfig = Object.assign(ext, tsConfig);
                            dir = dirname(file);
                        }
                        this.resolvedTsConfig[tsConfigPath].data = tsConfig;
                    } catch (error: any) {
                        console.warn(`Could not parse ${tsConfigPath}: ${error}`);
                    }
                }
            }

            if (reflection === undefined && packageJson.reflection !== undefined) {
                return {
                    mode: this.parseReflectionMode(packageJson.reflection, currentDir),
                    baseDir: currentDir,
                    options: this.parseReflectionOptionsDefaults(packageJson.reflectionOptions || {})
                };
            }

            if (reflection === undefined && tsConfig.reflection !== undefined) {
                return {
                    mode: this.parseReflectionMode(tsConfig.reflection, currentDir),
                    baseDir: currentDir,
                    options: this.parseReflectionOptionsDefaults(tsConfig.reflectionOptions || {})
                };
            }

            if (packageJsonExists) {
                //we end the search at package.json so that package in node_modules without reflection option
                //do not inherit the tsconfig from the project.
                break;
            }

            const next = join(currentDir, '..');
            if (resolve(next) === resolve(currentDir)) break; //we are at root
            currentDir = next;
        }

        return { mode: reflection || 'never', options: this.parseReflectionOptionsDefaults({}) };
    }
}

export class DeclarationTransformer extends ReflectionTransformer {

    protected addExports: { identifier: string }[] = [];

    transformSourceFile(sourceFile: SourceFile): SourceFile {
        if ((sourceFile as any).deepkitDeclarationTransformed) return sourceFile;
        (sourceFile as any).deepkitDeclarationTransformed = true;

        this.sourceFile = sourceFile;
        this.addExports = [];

        const reflection = this.findReflectionConfig(sourceFile);
        if (reflection.mode === 'never') {
            return sourceFile;
        }

        const visitor = (node: Node): any => {
            node = visitEachChild(node, visitor, this.context);

            if ((isTypeAliasDeclaration(node) || isInterfaceDeclaration(node)) && hasModifier(node, SyntaxKind.ExportKeyword)) {
                //original needed here since TS does not emit jsDoc in the declaration transformer. I don't know why.
                const reflection = this.findReflectionConfig((node as any).original || node);
                if (reflection.mode !== 'never') {
                    this.addExports.push({ identifier: getIdentifierName(this.getDeclarationVariableName(node.name)) });
                }
            }

            return node;
        };
        this.sourceFile = visitNode(this.sourceFile, visitor);

        if (this.addExports.length) {
            const exports: Statement[] = [];
            const handledIdentifier: string[] = [];
            for (const imp of this.addExports) {
                if (handledIdentifier.includes(imp.identifier)) continue;
                handledIdentifier.push(imp.identifier);

                //export declare type __ΩXY = any[];
                exports.push(this.f.createTypeAliasDeclaration([
                        this.f.createModifier(SyntaxKind.ExportKeyword),
                        this.f.createModifier(SyntaxKind.DeclareKeyword)
                    ], this.f.createIdentifier(imp.identifier),
                    undefined,
                    this.f.createArrayTypeNode(this.f.createKeywordTypeNode(SyntaxKind.AnyKeyword))
                ));
            }

            this.sourceFile = this.f.updateSourceFile(this.sourceFile, [...this.sourceFile.statements, ...exports]);
        }

        return this.sourceFile;
    }
}

let loaded = false;

export const transformer: CustomTransformerFactory = function deepkitTransformer(context) {
    if (!loaded) {
        debug('@deepkit/type transformer loaded\n');
        loaded = true;
    }
    return new ReflectionTransformer(context);
};

export const declarationTransformer: CustomTransformerFactory = function deepkitDeclarationTransformer(context) {
    return new DeclarationTransformer(context);
};
<|MERGE_RESOLUTION|>--- conflicted
+++ resolved
@@ -94,10 +94,6 @@
 import { MappedModifier, ReflectionOp, TypeNumberBrand } from '@deepkit/type-spec';
 import { patternMatch, ReflectionMode, reflectionModeMatcher, reflectionModes, Resolver } from './resolver.js';
 import { knownLibFilesForCompilerOptions } from '@typescript/vfs';
-<<<<<<< HEAD
-import micromatch from 'micromatch';
-=======
->>>>>>> 607d3693
 
 // don't use from @deepkit/core since we don't want to have a dependency to @deepkit/core
 export function isObject(obj: any): obj is { [key: string]: any } {
