/*
 * Deepkit Framework
 * Copyright (c) Deepkit UG, Marc J. Schmidt
 *
 * This program is free software: you can redistribute it and/or modify
 * it under the terms of the MIT License.
 *
 * You should have received a copy of the MIT License along with this program.
 */

import type {
    __String,
    ArrayTypeNode,
    ArrowFunction,
    Bundle,
    CallSignatureDeclaration,
    ClassDeclaration,
    ClassElement,
    ClassExpression,
    CompilerHost,
    CompilerOptions,
    ConditionalTypeNode,
    ConstructorDeclaration,
    ConstructorTypeNode,
    ConstructSignatureDeclaration,
    CustomTransformer,
    CustomTransformerFactory,
    Declaration,
    EntityName,
    EnumDeclaration,
    ExportDeclaration,
    Expression,
    ExpressionWithTypeArguments,
    FunctionDeclaration,
    FunctionExpression,
    FunctionTypeNode,
    Identifier,
    ImportDeclaration,
    IndexedAccessTypeNode,
    IndexSignatureDeclaration,
    InferTypeNode,
    InterfaceDeclaration,
    IntersectionTypeNode,
    LiteralTypeNode,
    MappedTypeNode,
    MethodDeclaration,
    MethodSignature,
    Modifier,
    ModuleDeclaration,
    Node,
    NodeFactory,
    ParseConfigHost,
    PropertyAccessExpression,
    PropertyDeclaration,
    PropertySignature,
    QualifiedName,
    RestTypeNode,
    SignatureDeclaration,
    Statement,
    TemplateLiteralTypeNode,
    TransformationContext,
    TupleTypeNode,
    TypeAliasDeclaration,
    TypeChecker,
    TypeLiteralNode,
    TypeNode,
    TypeOperatorNode,
    TypeParameterDeclaration,
    TypeQueryNode,
    TypeReferenceNode,
    UnionTypeNode,
} from 'typescript';
import ts from 'typescript';

import {
    ensureImportIsEmitted,
    extractJSDocAttribute, getEntityName,
    getGlobalsOfSourceFile,
    getIdentifierName,
    getNameAsString,
    getPropertyName,
    hasModifier, isBuiltType,
    isNodeWithLocals,
    NodeConverter,
    PackExpression,
    serializeEntityNameAsExpression,
} from './reflection-ast.js';
import { SourceFile } from './ts-types.js';
import { existsSync, readFileSync } from 'fs';
import { dirname, isAbsolute, join, resolve } from 'path';
import stripJsonComments from 'strip-json-comments';
import { MappedModifier, ReflectionOp, TypeNumberBrand } from '@deepkit/type-spec';
import { patternMatch, ReflectionMode, reflectionModeMatcher, reflectionModes, Resolver } from './resolver.js';
import { knownLibFilesForCompilerOptions } from '@typescript/vfs';

// don't use from @deepkit/core since we don't want to have a dependency to @deepkit/core
export function isObject(obj: any): obj is { [key: string]: any } {
    if (obj === null) {
        return false;
    }
    return (typeof obj === 'object' && !Array.isArray(obj));
}

const {
    visitEachChild,
    visitNode,
    isArrayTypeNode,
    isArrowFunction,
    isCallExpression,
    isCallSignatureDeclaration,
    isClassDeclaration,
    isClassExpression,
    isConstructorDeclaration,
    isConstructorTypeNode,
    isConstructSignatureDeclaration,
    isEnumDeclaration,
    isExportDeclaration,
    isExpressionWithTypeArguments,
    isFunctionDeclaration,
    isFunctionExpression,
    isFunctionLike,
    isIdentifier,
    isImportClause,
    isImportDeclaration,
    isImportSpecifier,
    isInferTypeNode,
    isInterfaceDeclaration,
    isMethodDeclaration,
    isMethodSignature,
    isModuleDeclaration,
    isNamedExports,
    isNamedTupleMember,
    isNewExpression,
    isObjectLiteralExpression,
    isOptionalTypeNode,
    isParameter,
    isParenthesizedExpression,
    isParenthesizedTypeNode,
    isPropertyAccessExpression,
    isQualifiedName,
    isSourceFile,
    isStringLiteral,
    isTypeAliasDeclaration,
    isTypeLiteralNode,
    isTypeParameterDeclaration,
    isTypeQueryNode,
    isTypeReferenceNode,
    isUnionTypeNode,
    isExpressionStatement,
    isVariableDeclaration,
    getEffectiveConstraintOfTypeParameter,
    getJSDocTags,
    addSyntheticLeadingComment,
    createCompilerHost,
    createPrinter,
    escapeLeadingUnderscores,
    EmitHint,
    NodeFlags,
    SyntaxKind,
    ModuleKind,
    ScriptTarget,
    ModifierFlags,
    ScriptKind,
} = ts;

export function encodeOps(ops: ReflectionOp[]): string {
    return ops.map(v => String.fromCharCode(v + 33)).join('');
}

function debug(...message: any[]): void {
    if ('undefined' !== typeof process && 'string' === typeof process.env.DEBUG && process.env.DEBUG.includes('deepkit')) {
        console.debug(...message);
    }
}

function filterUndefined(object: { [name: string]: any }): { [name: string]: any } {
    return Object.fromEntries(Object.entries(object).filter(([, v]) => v !== undefined));
}

export const packSizeByte: number = 6;

const serverEnv = 'undefined' !== typeof process;

/**
 * It can't be more ops than this given number
 */
export const packSize: number = 2 ** packSizeByte; //64

export interface ReflectionOptions {
    /**
     * Allows to exclude type definitions/TS files from being included in the type compilation step.
     * When a global .d.ts is matched, their types won't be embedded (useful to exclude DOM for example)
     */
    exclude?: string[];
    /**
     * External imports to reflect
     */
    inlineExternalImports?: true | Record<string, true | string[]>;
}

export interface ReflectionConfig {
    mode: typeof reflectionModes[number];
    options: ReflectionOptions;
    /**
     * Paths in exclude are relative to this baseDir
     */
    baseDir?: string;
}

const OPs: { [op in ReflectionOp]?: { params: number } } = {
    [ReflectionOp.literal]: { params: 1 },
    // [ReflectionOp.pointer]: { params: 1 },
    // [ReflectionOp.arg]: { params: 1 },
    [ReflectionOp.classReference]: { params: 1 },
    [ReflectionOp.propertySignature]: { params: 1 },
    [ReflectionOp.property]: { params: 1 },
    [ReflectionOp.jump]: { params: 1 },
    [ReflectionOp.enum]: { params: 0 },
    [ReflectionOp.enumMember]: { params: 1 },
    [ReflectionOp.typeParameter]: { params: 1 },
    [ReflectionOp.typeParameterDefault]: { params: 1 },
    [ReflectionOp.mappedType]: { params: 2 },
    [ReflectionOp.call]: { params: 1 },
    [ReflectionOp.inline]: { params: 1 },
    [ReflectionOp.inlineCall]: { params: 2 },
    [ReflectionOp.loads]: { params: 2 },
    [ReflectionOp.infer]: { params: 2 },
    [ReflectionOp.defaultValue]: { params: 1 },
    [ReflectionOp.parameter]: { params: 1 },
    [ReflectionOp.method]: { params: 1 },
    [ReflectionOp.function]: { params: 1 },
    [ReflectionOp.description]: { params: 1 },
    [ReflectionOp.numberBrand]: { params: 1 },
    [ReflectionOp.typeof]: { params: 1 },
    [ReflectionOp.classExtends]: { params: 1 },
    [ReflectionOp.distribute]: { params: 1 },
    [ReflectionOp.jumpCondition]: { params: 2 },
    [ReflectionOp.typeName]: { params: 1 },
    [ReflectionOp.implements]: { params: 1 },
};

export function debugPackStruct(sourceFile: SourceFile, forType: Node, pack: { ops: ReflectionOp[], stack: PackExpression[] }): void {
    const items: any[] = [];

    for (let i = 0; i < pack.ops.length; i++) {
        const op = pack.ops[i];
        const opInfo = OPs[op];
        items.push(ReflectionOp[op]);
        if (opInfo && opInfo.params > 0) {
            for (let j = 0; j < opInfo.params; j++) {
                const address = pack.ops[++i];
                items.push(address);
            }
        }
    }

    const printer = createPrinter();
    const stack: any[] = [];
    for (const s of pack.stack) {
        if ('object' === typeof s && 'getText' in s) {
            stack.push(printer.printNode(EmitHint.Unspecified, s, sourceFile));
        } else {
            stack.push(JSON.stringify(s));
        }
    }
    console.log(stack.join(','), '|', ...items);
}

interface Frame {
    variables: { name: string, index: number }[],
    opIndex: number;
    conditional?: true;
    previous?: Frame;
}

function findVariable(frame: Frame, name: string, frameOffset: number = 0): { frameOffset: number, stackIndex: number } | undefined {
    const variable = frame.variables.find(v => v.name === name);
    if (variable) {
        return { frameOffset, stackIndex: variable.index };
    }

    if (frame.previous) return findVariable(frame.previous, name, frameOffset + 1);

    return;
}

function findConditionalFrame(frame: Frame): Frame | undefined {
    if (frame.conditional) return frame;
    if (frame.previous) return findConditionalFrame(frame.previous);

    return;
}

function findSourceFile(node: Node): SourceFile | undefined {
    if (node.kind === SyntaxKind.SourceFile) return node as SourceFile;
    let current = node.parent;
    while (current && current.kind !== SyntaxKind.SourceFile) {
        current = current.parent;
    }
    return current as SourceFile;
}

type StackEntry = Expression | string | number | boolean;

class CompilerProgram {
    protected ops: ReflectionOp[] = [];
    protected stack: StackEntry[] = [];
    protected mainOffset: number = 0;

    protected stackPosition: number = 0;

    protected frame: Frame = { variables: [], opIndex: 0 };

    protected activeCoRoutines: { ops: ReflectionOp[] }[] = [];
    protected coRoutines: { ops: ReflectionOp[] }[] = [];

    constructor(public forNode: Node, public sourceFile: SourceFile) {
    }

    buildPackStruct() {
        const ops: ReflectionOp[] = [...this.ops];

        if (this.coRoutines.length) {
            for (let i = this.coRoutines.length - 1; i >= 0; i--) {
                ops.unshift(...this.coRoutines[i].ops);
            }
        }

        if (this.mainOffset) {
            ops.unshift(ReflectionOp.jump, this.mainOffset);
        }

        return { ops, stack: this.stack };
    }

    isEmpty(): boolean {
        return this.ops.length === 0;
    }

    pushConditionalFrame(): void {
        const frame = this.pushFrame();
        frame.conditional = true;
    }

    pushStack(item: StackEntry): number {
        this.stack.push(item);
        return this.stackPosition++;
    }

    pushCoRoutine(): void {
        this.pushFrame(true); //co-routines have implicit stack frames due to call convention
        this.activeCoRoutines.push({ ops: [] });
    }

    popCoRoutine(): number {
        const coRoutine = this.activeCoRoutines.pop();
        if (!coRoutine) throw new Error('No active co routine found');
        this.popFrameImplicit();
        if (this.mainOffset === 0) {
            this.mainOffset = 2; //we add JUMP + index when building the program
        }
        const startIndex = this.mainOffset;
        coRoutine.ops.push(ReflectionOp.return);
        this.coRoutines.push(coRoutine);
        this.mainOffset += coRoutine.ops.length;
        return startIndex;
    }

    pushOp(...ops: ReflectionOp[]): void {
        for (const op of ops) {
            if ('number' !== typeof op) {
                throw new Error('No valid OP added');
            }
            // if (op + 33 > 126) {
            //todo: encode as var int
            // throw new Error('stack pointer too big ' + op);
            // }
        }
        if (this.activeCoRoutines.length) {
            this.activeCoRoutines[this.activeCoRoutines.length - 1].ops.push(...ops);
            return;
        }

        this.ops.push(...ops);
    }

    pushOpAtFrame(frame: Frame, ...ops: ReflectionOp[]): void {
        if (this.activeCoRoutines.length) {
            this.activeCoRoutines[this.activeCoRoutines.length - 1].ops.splice(frame.opIndex, 0, ...ops);
            return;
        }

        this.ops.splice(frame.opIndex, 0, ...ops);
    }

    /**
     * Returns the index of the `entry` in the stack, if already exists. If not, add it, and return that new index.
     */
    findOrAddStackEntry(entry: any): number {
        const index = this.stack.indexOf(entry);
        if (index !== -1) return index;
        return this.pushStack(entry);
    }

    /**
     * To make room for a stack entry expected on the stack as input for example.
     */
    increaseStackPosition(): number {
        return this.stackPosition++;
    }

    protected resolveFunctionParameters = new Map<Node, number>();

    resolveFunctionParametersIncrease(fn: Node) {
        this.resolveFunctionParameters.set(fn, (this.resolveFunctionParameters.get(fn) || 0) + 1);
    }

    resolveFunctionParametersDecrease(fn: Node) {
        this.resolveFunctionParameters.set(fn, (this.resolveFunctionParameters.get(fn) || 1) - 1);
    }

    isResolveFunctionParameters(fn: Node) {
        return (this.resolveFunctionParameters.get(fn) || 0) > 0;
    }

    /**
     *
     * Each pushFrame() call needs a popFrame() call.
     */
    pushFrame(implicit: boolean = false) {
        if (!implicit) this.pushOp(ReflectionOp.frame);
        const opIndex = this.activeCoRoutines.length ? this.activeCoRoutines[this.activeCoRoutines.length - 1].ops.length : this.ops.length;
        this.frame = { previous: this.frame, variables: [], opIndex };
        return this.frame;
    }

    findConditionalFrame() {
        return findConditionalFrame(this.frame);
    }

    /**
     * Remove stack without doing it as OP in the processor. Some other command calls popFrame() already, which makes popFrameImplicit() an implicit popFrame.
     * e.g. union, class, etc. all call popFrame(). the current CompilerProgram needs to be aware of that, which this function is for.
     */
    popFrameImplicit() {
        if (this.frame.previous) this.frame = this.frame.previous;
    }

    moveFrame() {
        this.pushOp(ReflectionOp.moveFrame);
        if (this.frame.previous) this.frame = this.frame.previous;
    }

    pushVariable(name: string, frame: Frame = this.frame): number {
        this.pushOpAtFrame(frame, ReflectionOp.var);
        frame.variables.push({
            index: frame.variables.length,
            name,
        });
        return frame.variables.length - 1;
    }

    pushTemplateParameter(name: string, withDefault: boolean = false): number {
        this.pushOp(withDefault ? ReflectionOp.typeParameterDefault : ReflectionOp.typeParameter, this.findOrAddStackEntry(name));
        this.frame.variables.push({
            index: this.frame.variables.length,
            name,
        });
        return this.frame.variables.length - 1;
    }

    findVariable(name: string, frame = this.frame) {
        return findVariable(frame, name);
    }
}

function getAssignTypeExpression(call: Expression): Expression | undefined {
    if (isParenthesizedExpression(call) && isCallExpression(call.expression)) {
        call = call.expression;
    }

    if (isCallExpression(call) && isIdentifier(call.expression) && getIdentifierName(call.expression) === '__assignType' && call.arguments.length > 0) {
        return call.arguments[0];
    }

    return;
}

function getReceiveTypeParameter(type: TypeNode): TypeReferenceNode | undefined {
    if (isUnionTypeNode(type)) {
        for (const t of type.types) {
            const rfn = getReceiveTypeParameter(t);
            if (rfn) return rfn;
        }
    } else if (isTypeReferenceNode(type) && isIdentifier(type.typeName)
        && getIdentifierName(type.typeName) === 'ReceiveType' && !!type.typeArguments
        && type.typeArguments.length === 1) return type;

    return;
}

interface DeepkitTypeCompilerOptions extends ReflectionOptions {
    reflection?: string | string[];
}

export interface ReflectionTransformerConfig {
    compilerOptions: ts.CompilerOptions;
    extends?: string;
    deepkitTypeCompilerOptions?: DeepkitTypeCompilerOptions;
}

export interface EmbedDeclaration {
    name: EntityName,
    sourceFile: SourceFile,
    assignType?: boolean;
}

export class EmbedDeclarations extends Map<Node, EmbedDeclaration> {
    getByName(name: string): EmbedDeclaration | null {
        for (const [,d] of this) {
            if (getEntityName(d.name) === name) {
                return d;
            }
        }
        return null;
    }
}

/**
 * Read the TypeScript AST and generate pack struct (instructions + pre-defined stack).
 *
 * This transformer extracts type and add the encoded (so its small and low overhead) at classes and functions as property.
 *
 * Deepkit/type can then extract and decode them on-demand.
 */
export class ReflectionTransformer implements CustomTransformer {
    sourceFile!: SourceFile;
    protected f: NodeFactory;
    protected currentReflectionConfig: ReflectionConfig = { mode: 'never', options: {}, baseDir: '' };

    public defaultExcluded: string[] = [
        'lib.dom.d.ts',
        'lib.dom.iterable.d.ts',
        'lib.es2017.typedarrays.d.ts',
    ];

    public embedAssignType: boolean = false;

    protected reflectionMode?: typeof reflectionModes[number];
    protected reflectionOptions?: ReflectionOptions;

    /**
     * Types added to this map will get a type program directly under it.
     * This is for types used in the very same file.
     */
    protected compileDeclarations = new Map<
        TypeAliasDeclaration | InterfaceDeclaration | EnumDeclaration,
        { name: EntityName, sourceFile: SourceFile, compiled?: Statement[] }
    >();

    /**
     * Types added to this map will get a type program at the top root level of the program.
     * This is for imported types, which need to be inlined into the current file, as we do not emit type imports (TS will omit them).
     */
    public embedDeclarations = new EmbedDeclarations();

    /**
     * When a node was embedded or compiled (from the maps above), we store it here to know to not add it again.
     */
    protected compiledDeclarations = new Set<Node>();

    protected addImports: { from: Expression, identifier: Identifier }[] = [];

    protected nodeConverter: NodeConverter;
    protected typeChecker?: TypeChecker;
    protected resolver: Resolver;
    protected host: CompilerHost;
    protected overriddenHost = false;

    protected compilerOptions: CompilerOptions;

    /**
     * When a deep call expression was found a script-wide variable is necessary
     * as temporary storage.
     */
    protected tempResultIdentifier?: Identifier;
    protected parseConfigHost?: ParseConfigHost;

    protected config: ReflectionTransformerConfig = { compilerOptions: {}};

    constructor(
        protected context: TransformationContext,
    ) {
        this.f = context.factory;
        this.nodeConverter = new NodeConverter(this.f, this);
        //it is important to not have undefined values like {paths: undefined} because it would override the read tsconfig.json
        this.compilerOptions = filterUndefined(context.getCompilerOptions());
        this.host = createCompilerHost(this.compilerOptions);
        this.resolver = new Resolver(this.compilerOptions, this.host);
    }

    forHost(host: CompilerHost): this {
        this.host = host;
        this.resolver.host = host;
        this.overriddenHost = true;
        return this;
    }

    withReflectionMode(mode: typeof reflectionModes[number], options?: ReflectionOptions): this {
        this.reflectionMode = mode;
        this.reflectionOptions = options;
        return this;
    }

    transformBundle(node: Bundle): Bundle {
        return node;
    }

    getTempResultIdentifier(): Identifier {
        if (this.tempResultIdentifier) return this.tempResultIdentifier;

        const locals = isNodeWithLocals(this.sourceFile) ? this.sourceFile.locals : undefined;

        if (locals) {
            let found = 'Ωr';
            for (let i = 0; ; i++) {
                found = 'Ωr' + (i ? i : '');
                if (!locals.has(escapeLeadingUnderscores(found))) break;
            }
            this.tempResultIdentifier = this.f.createIdentifier(found);
        } else {
            this.tempResultIdentifier = this.f.createIdentifier('Ωr');
        }
        return this.tempResultIdentifier;
    }

    readTsConfig(path: string) {
        if (!this.parseConfigHost) {
            this.parseConfigHost = {
                useCaseSensitiveFileNames: true,
                fileExists: (path: string) => this.host.fileExists(path),
                readFile: (path: string) => this.host.readFile(path),
                readDirectory: (path: string, extensions?: readonly string[], exclude?: readonly string[], include?: readonly string[], depth?: number) => {
                    if (!this.host.readDirectory) return [];
                    return this.host.readDirectory(path, extensions || [], exclude, include || [], depth);
                },
            };
        }

        const configFile = ts.readConfigFile(path, (path: string) => this.host.readFile(path));
        if (configFile.error) {
            debug(`Failed to read tsconfig ${path}: ${configFile.error.messageText}`);
            return;
        }

        const parsed = ts.parseJsonConfigFileContent(configFile.config, this.parseConfigHost, dirname(path));
        if (parsed.errors.length) {
            debug(`Failed to parse tsconfig ${path}: ${parsed.errors.map(v => v.messageText).join(', ')}`);
            return;
        }

        return Object.assign(configFile.config, { compilerOptions: parsed.options });
    }

    transformSourceFile(sourceFile: SourceFile): SourceFile {
        this.sourceFile = sourceFile;

        //if it's not a TS/TSX file, we do not transform it
        if (sourceFile.scriptKind !== ScriptKind.TS && sourceFile.scriptKind !== ScriptKind.TSX) return sourceFile;

        if ((sourceFile as any).deepkitTransformed) return sourceFile;
        (sourceFile as any).deepkitTransformed = true;
        this.embedAssignType = false;

        //some builder do not provide the full compiler options (e.g. webpack in nx),
        //so we need to load the file manually and apply what we need.
        if ('string' === typeof this.compilerOptions.configFilePath) {
            const configFile = this.readTsConfig(this.compilerOptions.configFilePath);
            if (configFile) {
                this.config = Object.assign({ compilerOptions: {} }, configFile);
                this.compilerOptions = Object.assign(this.config.compilerOptions, this.compilerOptions);
            }
        } else {
            //find tsconfig via sourceFile.fileName
            const configPath = ts.findConfigFile(dirname(sourceFile.fileName), (path) => this.host.fileExists(path));
            if (configPath) {
                const configFile = this.readTsConfig(configPath);
                if (configFile) {
                    this.config = Object.assign({ compilerOptions: {} }, configFile);
                    this.compilerOptions = Object.assign(this.config.compilerOptions, this.compilerOptions);
                    this.compilerOptions.configFilePath = configPath;
                }
            }
        }

        if (!this.overriddenHost) {
            this.host = createCompilerHost(this.compilerOptions);
        }

        //we need to create a new resolver, because we might have correctly resolved compilerOptions
        this.resolver = new Resolver(this.compilerOptions, this.host);

        this.addImports = [];

        //iterate through all configs (this.config.extends) until we have all reflection options found.
        let currentConfig = this.config;
        let basePath = this.config.compilerOptions.configFilePath as string;
        if (basePath) {
            basePath = dirname(basePath);
            if (!this.reflectionMode && currentConfig.deepkitTypeCompilerOptions !== undefined) this.reflectionMode = this.parseReflectionMode(currentConfig.deepkitTypeCompilerOptions.reflection, basePath);
            if (!this.compilerOptions && currentConfig.deepkitTypeCompilerOptions !== undefined) {
                this.reflectionOptions = this.parseReflectionOptionsDefaults(currentConfig.deepkitTypeCompilerOptions, basePath);
            }
            while ((this.reflectionMode === undefined || this.compilerOptions === undefined) && 'string' === typeof basePath && currentConfig.extends) {
                const path = join(basePath, currentConfig.extends);
                const nextConfig = ts.readConfigFile(path, (path: string) => this.host.readFile(path)) as { config: ReflectionTransformerConfig };
                if (!nextConfig) break;
                if (!this.reflectionMode && nextConfig.config.deepkitTypeCompilerOptions !== undefined) this.reflectionMode = this.parseReflectionMode(nextConfig.config.deepkitTypeCompilerOptions.reflection, basePath);
                if (!this.reflectionOptions && nextConfig.config.deepkitTypeCompilerOptions !== undefined) {
                    this.reflectionOptions = this.parseReflectionOptionsDefaults(nextConfig.config.deepkitTypeCompilerOptions, basePath);
                }
                currentConfig = Object.assign({}, nextConfig.config);
                basePath = dirname(path);
            }
        }

        debug(`Transform file ${sourceFile.fileName} via config ${this.compilerOptions.configFilePath || 'none'}, reflection=${this.reflectionMode} (${this.getModuleType()}).`);

        if (this.reflectionMode === 'never') {
            return sourceFile;
        }
        this.currentReflectionConfig.mode = this.reflectionMode || 'never';
        this.currentReflectionConfig.options = this.reflectionOptions || this.parseReflectionOptionsDefaults({});

        if (!(sourceFile as any).locals) {
            //@ts-ignore
            ts.bindSourceFile(sourceFile, this.compilerOptions);
        }

        if (sourceFile.kind !== SyntaxKind.SourceFile) {
            if ('undefined' === typeof require) {
                throw new Error(`Invalid TypeScript library imported. SyntaxKind different ${sourceFile.kind} !== ${SyntaxKind.SourceFile}.`);
            }
            const path = require.resolve('typescript');
            throw new Error(`Invalid TypeScript library imported. SyntaxKind different ${sourceFile.kind} !== ${SyntaxKind.SourceFile}. typescript package path: ${path}`);
        }

        const visitor = (node: Node): any => {
            node = visitEachChild(node, visitor, this.context);

            if ((isInterfaceDeclaration(node) || isTypeAliasDeclaration(node) || isEnumDeclaration(node))) {
                const reflection = this.findReflectionConfig(node);

                if (reflection.mode !== 'never') {
                    this.compileDeclarations.set(node, {
                        name: node.name,
                        sourceFile: this.sourceFile
                    });
                }
            }

            if (isMethodDeclaration(node) && node.parent && node.body && isObjectLiteralExpression(node.parent)) {
                //replace MethodDeclaration with MethodExpression
                // {add(v: number) {}} => {add: function (v: number) {}}
                //so that __type can be added.
                //{default(){}} can not be converted without losing the function name, so we skip that for the moment.
                let valid = true;
                if (node.name.kind === SyntaxKind.Identifier && getIdentifierName(node.name) === 'default') valid = false;
                if (valid) {
                    const method = this.decorateFunctionExpression(
                        this.f.createFunctionExpression(
                            node.modifiers as ReadonlyArray<Modifier>, node.asteriskToken, isIdentifier(node.name) ? node.name : undefined,
                            node.typeParameters, node.parameters, node.type, node.body
                        )
                    );
                    node = this.f.createPropertyAssignment(node.name, method);
                }
            }

            if (isClassDeclaration(node)) {
                return this.decorateClass(node);
            } else if (isParameter(node) && node.parent && node.type) {
                // ReceiveType
                const typeParameters = isConstructorDeclaration(node.parent) ? node.parent.parent.typeParameters : node.parent.typeParameters;
                if (!typeParameters) return node;

                const receiveType = getReceiveTypeParameter(node.type);
                if (receiveType && receiveType.typeArguments) {
                    const first = receiveType.typeArguments[0];
                    if (first && isTypeReferenceNode(first) && isIdentifier(first.typeName)) {
                        const name = getIdentifierName(first.typeName);
                        //find type parameter position
                        const index = typeParameters.findIndex(v => getIdentifierName(v.name) === name);

                        let container: Expression = this.f.createIdentifier('globalThis');
                        if ((isFunctionDeclaration(node.parent) || isFunctionExpression(node.parent)) && node.parent.name) {
                            container = node.parent.name;
                        } else if (isMethodDeclaration(node.parent) && isIdentifier(node.parent.name)) {
                            container = this.f.createPropertyAccessExpression(this.f.createIdentifier('this'), node.parent.name);
                        } else if (isConstructorDeclaration(node.parent)) {
                            container = this.f.createPropertyAccessExpression(this.f.createIdentifier('this'), 'constructor');
                        }

                        return this.f.updateParameterDeclaration(node, node.modifiers as ReadonlyArray<Modifier>, node.dotDotDotToken, node.name,
                            node.questionToken, receiveType, this.f.createElementAccessChain(
                                this.f.createPropertyAccessExpression(
                                    container,
                                    this.f.createIdentifier('Ω'),
                                ),
                                this.f.createToken(SyntaxKind.QuestionDotToken),
                                this.f.createNumericLiteral(index)
                            )
                        );
                    }
                }
            } else if (isClassExpression(node)) {
                return this.decorateClass(node);
            } else if (isFunctionExpression(node)) {
                return this.decorateFunctionExpression(this.injectResetΩ(node));
            } else if (isFunctionDeclaration(node)) {
                return this.decorateFunctionDeclaration(this.injectResetΩ(node));
            } else if (isMethodDeclaration(node) || isConstructorDeclaration(node)) {
                return this.injectResetΩ(node);
            } else if (isArrowFunction(node)) {
                return this.decorateArrow(node);
            } else if ((isNewExpression(node) || isCallExpression(node)) && node.typeArguments && node.typeArguments.length > 0) {

                if (isCallExpression(node)) {
                    const autoTypeFunctions = ['valuesOf', 'propertiesOf', 'typeOf'];
                    if (isIdentifier(node.expression) && autoTypeFunctions.includes(getIdentifierName(node.expression))) {
                        const args: Expression[] = [...node.arguments];

                        if (!args.length) {
                            args.push(this.f.createArrayLiteralExpression());
                        }

                        // const resolvedType = this.resolveType(node.typeArguments[0]);
                        const type = this.getTypeOfType(node.typeArguments[0]);
                        if (!type) return node;
                        args.push(type);

                        return this.f.updateCallExpression(node, node.expression, node.typeArguments, this.f.createNodeArray(args));
                    }
                }

                //put the type argument in FN.Ω
                const expressionToCheck = getAssignTypeExpression(node.expression) || node.expression;
                if (isArrowFunction(expressionToCheck)) {
                    //inline arrow functions are excluded from type passing
                    return node;
                }

                const typeExpressions: Expression[] = [];
                for (const a of node.typeArguments) {
                    const type = this.getTypeOfType(a);
                    typeExpressions.push(type || this.f.createIdentifier('undefined'));
                }

                let container: Expression = this.f.createIdentifier('globalThis');
                if (isIdentifier(node.expression)) {
                    container = node.expression;
                } else if (isPropertyAccessExpression(node.expression)) {
                    container = node.expression;
                }

                const assignQ = this.f.createBinaryExpression(
                    this.f.createPropertyAccessExpression(container, 'Ω'),
                    this.f.createToken(SyntaxKind.EqualsToken),
                    this.f.createArrayLiteralExpression(typeExpressions),
                );

                const update: any = isNewExpression(node) ? this.f.updateNewExpression : this.f.updateCallExpression;

                if (isPropertyAccessExpression(node.expression)) {
                    //e.g. http.deep.response();
                    if (isCallExpression(node.expression.expression)) {
                        //e.g. http.deep().response();
                        //change to (Ωr = http.deep(), Ωr.response.Ω = [], Ωr).response()
                        const r = this.getTempResultIdentifier();
                        const assignQ = this.f.createBinaryExpression(
                            this.f.createPropertyAccessExpression(
                                this.f.createPropertyAccessExpression(r, node.expression.name),
                                'Ω'
                            ),
                            this.f.createToken(SyntaxKind.EqualsToken),
                            this.f.createArrayLiteralExpression(typeExpressions),
                        );

                        return update(node,
                            this.f.createPropertyAccessExpression(
                                this.f.createParenthesizedExpression(this.f.createBinaryExpression(
                                    this.f.createBinaryExpression(
                                        this.f.createBinaryExpression(
                                            r,
                                            this.f.createToken(ts.SyntaxKind.EqualsToken),
                                            node.expression.expression
                                        ),
                                        this.f.createToken(ts.SyntaxKind.CommaToken),
                                        assignQ
                                    ),
                                    this.f.createToken(ts.SyntaxKind.CommaToken),
                                    r
                                )),
                                node.expression.name
                            ),
                            node.typeArguments,
                            node.arguments
                        );

                    } else if (isParenthesizedExpression(node.expression.expression)) {
                        //e.g. (http.deep()).response();
                        //only work necessary when `http.deep()` is using type args and was converted to:
                        //  (Ω = [], http.deep()).response()

                        //it's a call like (obj.method.Ω = ['a'], obj.method()).method()
                        //which needs to be converted so that Ω is correctly read by the last call
                        //(r = (obj.method.Ω = [['a']], obj.method()), obj.method.Ω = [['b']], r).method());

                        const r = this.getTempResultIdentifier();
                        const assignQ = this.f.createBinaryExpression(
                            this.f.createPropertyAccessExpression(
                                this.f.createPropertyAccessExpression(r, node.expression.name),
                                'Ω'
                            ),
                            this.f.createToken(SyntaxKind.EqualsToken),
                            this.f.createArrayLiteralExpression(typeExpressions),
                        );

                        const updatedNode = update(
                            node,
                            this.f.updatePropertyAccessExpression(
                                node.expression,
                                this.f.updateParenthesizedExpression(
                                    node.expression.expression,
                                    this.f.createBinaryExpression(
                                        this.f.createBinaryExpression(
                                            this.f.createBinaryExpression(
                                                r,
                                                this.f.createToken(SyntaxKind.EqualsToken),
                                                node.expression.expression.expression,
                                            ),
                                            this.f.createToken(SyntaxKind.CommaToken),
                                            assignQ
                                        ),
                                        this.f.createToken(SyntaxKind.CommaToken),
                                        r,
                                    )
                                ),
                                node.expression.name
                            ),
                            node.typeArguments,
                            node.arguments
                        );

                        return this.f.createParenthesizedExpression(updatedNode);
                    } else {
                        //e.g. http.deep.response();
                        //nothing to do
                    }
                }

                //(fn.Ω = [], call())
                return this.f.createParenthesizedExpression(this.f.createBinaryExpression(
                    assignQ,
                    this.f.createToken(SyntaxKind.CommaToken),
                    node,
                ));
            }

            return node;
        };
        this.sourceFile = visitNode(this.sourceFile, visitor);

        const newTopStatements: Statement[] = [];

        while (true) {
            let allCompiled = true;
            for (const d of this.compileDeclarations.values()) {
                if (d.compiled) continue;
                allCompiled = false;
                break;
            }

            if (this.embedDeclarations.size === 0 && allCompiled) break;

            for (const [node, d] of [...this.compileDeclarations.entries()]) {
                if (d.compiled) continue;
                d.compiled = this.createProgramVarFromNode(node, d.name, this.sourceFile);
            }

            if (this.embedDeclarations.size) {
                for (const node of this.embedDeclarations.keys()) {
                    this.compiledDeclarations.add(node);
                }
                const entries = Array.from(this.embedDeclarations.entries());
                this.embedDeclarations.clear();
                for (const [node, d] of entries) {
                    newTopStatements.push(...this.createProgramVarFromNode(node, d.name, d.sourceFile));
                }
            }
        }

        //externalize type aliases
        const compileDeclarations = (node: Node): any => {
            node = visitEachChild(node, compileDeclarations, this.context);

            if (isTypeAliasDeclaration(node) || isInterfaceDeclaration(node) || isEnumDeclaration(node)) {
                const d = this.compileDeclarations.get(node);
                if (!d) {
                    return node;
                }
                this.compileDeclarations.delete(node);
                this.compiledDeclarations.add(node);
                if (d.compiled) {
                    return [...d.compiled, node];
                }
            }

            return node;
        };
        this.sourceFile = visitNode(this.sourceFile, compileDeclarations);

        if (this.addImports.length) {
            const handledIdentifier: string[] = [];
            for (const imp of this.addImports) {
                if (handledIdentifier.includes(getIdentifierName(imp.identifier))) continue;
                handledIdentifier.push(getIdentifierName(imp.identifier));
                if (this.getModuleType() === 'cjs') {
                    //var {identifier} = require('./bar')
                    const test = this.f.createIdentifier(getIdentifierName(imp.identifier));
                    const variable = this.f.createVariableStatement(undefined, this.f.createVariableDeclarationList([this.f.createVariableDeclaration(
                        this.f.createObjectBindingPattern([this.f.createBindingElement(undefined, undefined, test)]),
                        undefined, undefined,
                        this.f.createCallExpression(this.f.createIdentifier('require'), undefined, [imp.from])
                    )], NodeFlags.Const));
                    const typeDeclWithComment = addSyntheticLeadingComment(
                        variable,
                        SyntaxKind.MultiLineCommentTrivia,
                        '@ts-ignore',
                        true,
                    );
                    newTopStatements.push(typeDeclWithComment);
                } else {
                    //import {identifier} from './bar.js'
                    // import { identifier as identifier } is used to avoid automatic elision of imports (in angular builds for example)
                    // that's probably a bit unstable.
                    const specifier = this.f.createImportSpecifier(false, undefined, imp.identifier);
                    const namedImports = this.f.createNamedImports([specifier]);
                    const importStatement = this.f.createImportDeclaration(undefined,
                        this.f.createImportClause(false, undefined, namedImports), imp.from
                    );
                    const typeDeclWithComment = addSyntheticLeadingComment(
                        importStatement,
                        SyntaxKind.MultiLineCommentTrivia,
                        '@ts-ignore',
                        true,
                    );
                    newTopStatements.push(typeDeclWithComment);
                }
            }
        }

        if (this.embedAssignType) {
            const assignType = this.f.createFunctionDeclaration(
                undefined,
                undefined,
                this.f.createIdentifier('__assignType'),
                undefined,
                [
                    this.f.createParameterDeclaration(
                        undefined,
                        undefined,
                        this.f.createIdentifier('fn'),
                        undefined,
                        undefined, //this.f.createKeywordTypeNode(SyntaxKind.AnyKeyword),
                        undefined
                    ),
                    this.f.createParameterDeclaration(
                        undefined,
                        undefined,
                        this.f.createIdentifier('args'),
                        undefined,
                        undefined, //this.f.createKeywordTypeNode(SyntaxKind.AnyKeyword),
                        undefined
                    )
                ],
                undefined, //this.f.createKeywordTypeNode(SyntaxKind.AnyKeyword),
                this.f.createBlock(
                    [
                        this.f.createExpressionStatement(this.f.createBinaryExpression(
                            this.f.createPropertyAccessExpression(
                                this.f.createIdentifier('fn'),
                                this.f.createIdentifier('__type')
                            ),
                            this.f.createToken(SyntaxKind.EqualsToken),
                            this.f.createIdentifier('args')
                        )),
                        this.f.createReturnStatement(this.f.createIdentifier('fn'))
                    ],
                    true
                )
            );
            newTopStatements.push(assignType);
        }

        if (this.tempResultIdentifier) {
            newTopStatements.push(
                this.f.createVariableStatement(
                    undefined,
                    this.f.createVariableDeclarationList(
                        [this.f.createVariableDeclaration(
                            this.tempResultIdentifier,
                            undefined,
                            undefined,
                            undefined
                        )],
                        ts.NodeFlags.None
                    )
                )
            );
        }

        if (newTopStatements.length) {
            // we want to keep "use strict", or "use client", etc at the very top
            const indexOfFirstLiteralExpression = this.sourceFile.statements.findIndex(v => isExpressionStatement(v) && isStringLiteral(v.expression));

            const newStatements = indexOfFirstLiteralExpression === -1
                ? [...newTopStatements, ...this.sourceFile.statements]
                : [
                    ...this.sourceFile.statements.slice(0, indexOfFirstLiteralExpression + 1),
                    ...newTopStatements,
                    ...this.sourceFile.statements.slice(indexOfFirstLiteralExpression + 1),
                ];
            this.sourceFile = this.f.updateSourceFile(this.sourceFile, newStatements);
            // this.sourceFile = this.f.updateSourceFile(this.sourceFile, [...newTopStatements, ...this.sourceFile.statements]);
        }

        // console.log('transform sourceFile', this.sourceFile.fileName);
        // console.log(createPrinter().printNode(EmitHint.SourceFile, this.sourceFile, this.sourceFile));
        return this.sourceFile;
    }

    protected getModuleType(): 'cjs' | 'esm' {
        return this.compilerOptions.module === ModuleKind.CommonJS ? 'cjs' : 'esm';
    }

    protected injectResetΩ<T extends FunctionDeclaration | FunctionExpression | MethodDeclaration | ConstructorDeclaration>(node: T): T {
        let hasReceiveType = false;
        for (const param of node.parameters) {
            if (param.type && getReceiveTypeParameter(param.type)) hasReceiveType = true;
        }
        if (!hasReceiveType) return node;

        let container: Expression = this.f.createIdentifier('globalThis');
        if ((isFunctionDeclaration(node) || isFunctionExpression(node)) && node.name) {
            container = node.name;
        } else if (isMethodDeclaration(node) && isIdentifier(node.name)) {
            container = this.f.createPropertyAccessExpression(this.f.createIdentifier('this'), node.name);
        } else if (isConstructorDeclaration(node)) {
            container = this.f.createPropertyAccessExpression(this.f.createIdentifier('this'), 'constructor');
        }

        const reset: Statement = this.f.createExpressionStatement(this.f.createBinaryExpression(
            this.f.createPropertyAccessExpression(
                container,
                this.f.createIdentifier('Ω')
            ),
            this.f.createToken(ts.SyntaxKind.EqualsToken),
            this.f.createIdentifier('undefined')
        ));
        const body = node.body ? this.f.updateBlock(node.body, [reset, ...node.body.statements]) : undefined;

        if (isFunctionDeclaration(node)) {
            return this.f.updateFunctionDeclaration(node, node.modifiers, node.asteriskToken, node.name,
                node.typeParameters, node.parameters, node.type, body) as T;
        } else if (isFunctionExpression(node)) {
            return this.f.updateFunctionExpression(node, node.modifiers, node.asteriskToken, node.name,
                node.typeParameters, node.parameters, node.type, body || node.body) as T;
        } else if (isMethodDeclaration(node)) {
            return this.f.updateMethodDeclaration(node, node.modifiers as ReadonlyArray<Modifier>, node.asteriskToken, node.name,
                node.questionToken, node.typeParameters, node.parameters, node.type, body) as T;
        } else if (isConstructorDeclaration(node)) {
            return this.f.updateConstructorDeclaration(node, node.modifiers, node.parameters, body) as T;
        }
        return node;
    }

    protected createProgramVarFromNode(node: Node, name: EntityName, sourceFile: SourceFile): Statement[] {
        const typeProgram = new CompilerProgram(node, sourceFile);

        if ((isTypeAliasDeclaration(node) || isInterfaceDeclaration(node)) && node.typeParameters) {
            for (const param of node.typeParameters) {
                if (param.default) {
                    //push default on the stack
                    this.extractPackStructOfType(param.default, typeProgram);
                }
                typeProgram.pushTemplateParameter(getIdentifierName(param.name), !!param.default);
            }
        }

        if (isTypeAliasDeclaration(node)) {
            this.extractPackStructOfType(node.type, typeProgram);
        } else {
            this.extractPackStructOfType(node, typeProgram);
        }

        if (isTypeAliasDeclaration(node) || isInterfaceDeclaration(node) || isClassDeclaration(node) || isClassExpression(node)) {
            typeProgram.pushOp(ReflectionOp.nominal);
        }

        const typeProgramExpression = this.packOpsAndStack(typeProgram);

        const variable = this.f.createVariableStatement(
            [],
            this.f.createVariableDeclarationList([
                this.f.createVariableDeclaration(
                    this.getDeclarationVariableName(name),
                    undefined,
                    undefined,
                    typeProgramExpression,
                )
            ], NodeFlags.Const),
        );

        //when its commonJS, the `variable` would be exported as `exports.$name = $value`, but all references point just to $name.
        //so the idea is, that we create a normal variable and export it via `export {$name}`.
        if (hasModifier(node, SyntaxKind.ExportKeyword)) {
            //propertyName in ExportSpecifier is set to avoid a TS compile error:
            // TypeError: Cannot read properties of undefined (reading 'escapedText')
            //   at Object.idText (/Users/marc/bude/deepkit-framework/packages/benchmark/node_modules/typescript/lib/typescript.js:11875:67)
            const exportNode = this.f.createExportDeclaration(undefined, false, this.f.createNamedExports([
                this.f.createExportSpecifier(false, this.getDeclarationVariableName(name), this.getDeclarationVariableName(name))
            ]));
            return [variable, exportNode];
        }

        return [variable];
    }

    protected extractPackStructOfType(node: Node | Declaration | ClassDeclaration | ClassExpression, program: CompilerProgram): void {
        if (isParenthesizedTypeNode(node)) return this.extractPackStructOfType(node.type, program);

        switch (node.kind) {
            case SyntaxKind.StringKeyword: {
                program.pushOp(ReflectionOp.string);
                break;
            }
            case SyntaxKind.NumberKeyword: {
                program.pushOp(ReflectionOp.number);
                break;
            }
            case SyntaxKind.BooleanKeyword: {
                program.pushOp(ReflectionOp.boolean);
                break;
            }
            case SyntaxKind.BigIntKeyword: {
                program.pushOp(ReflectionOp.bigint);
                break;
            }
            case SyntaxKind.VoidKeyword: {
                program.pushOp(ReflectionOp.void);
                break;
            }
            case SyntaxKind.UnknownKeyword: {
                program.pushOp(ReflectionOp.unknown);
                break;
            }
            case SyntaxKind.ObjectKeyword: {
                program.pushOp(ReflectionOp.object);
                break;
            }
            case SyntaxKind.SymbolKeyword: {
                program.pushOp(ReflectionOp.symbol);
                break;
            }
            case SyntaxKind.NullKeyword: {
                program.pushOp(ReflectionOp.null);
                break;
            }
            case SyntaxKind.NeverKeyword: {
                program.pushOp(ReflectionOp.never);
                break;
            }
            case SyntaxKind.AnyKeyword: {
                program.pushOp(ReflectionOp.any);
                break;
            }
            case SyntaxKind.UndefinedKeyword: {
                program.pushOp(ReflectionOp.undefined);
                break;
            }
            case SyntaxKind.TrueKeyword: {
                program.pushOp(ReflectionOp.literal, program.pushStack(this.f.createTrue()));
                break;
            }
            case SyntaxKind.FalseKeyword: {
                program.pushOp(ReflectionOp.literal, program.pushStack(this.f.createFalse()));
                break;
            }
            case SyntaxKind.ClassDeclaration:
            case SyntaxKind.ClassExpression: {
                //TypeScript does not narrow types down
                const narrowed = node as ClassDeclaration | ClassExpression;
                //class nodes have always their own program, so the start is always fresh, means we don't need a frame

                if (node) {
                    const members: ClassElement[] = [];

                    if (narrowed.typeParameters) {
                        for (const typeParameter of narrowed.typeParameters) {
                            const name = getNameAsString(typeParameter.name);
                            if (typeParameter.default) {
                                //push default on the stack
                                this.extractPackStructOfType(typeParameter.default, program);
                            }
                            program.pushTemplateParameter(name, !!typeParameter.default);
                        }
                    }

                    if (narrowed.heritageClauses) {
                        for (const heritage of narrowed.heritageClauses) {
                            if (heritage.token === SyntaxKind.ExtendsKeyword) {
                                for (const extendType of heritage.types) {
                                    program.pushFrame();
                                    if (extendType.typeArguments) {
                                        for (const typeArgument of extendType.typeArguments) {
                                            this.extractPackStructOfType(typeArgument, program);
                                        }
                                    }
                                    const index = program.pushStack(
                                        this.f.createArrowFunction(undefined, undefined, [], undefined, undefined, this.nodeConverter.toExpression(extendType.expression))
                                    );
                                    program.pushOp(ReflectionOp.classReference, index);
                                    program.popFrameImplicit();
                                }
                            }
                        }
                    }

                    for (const member of narrowed.members) {
                        const name = getNameAsString(member.name);
                        if (name) {
                            const has = members.some(v => getNameAsString(v.name) === name);
                            if (has) continue;
                        }
                        members.push(member);

                        this.extractPackStructOfType(member, program);
                    }

                    program.pushOp(ReflectionOp.class);

                    if (narrowed.heritageClauses) {
                        for (const heritageClause of narrowed.heritageClauses) {
                            if (heritageClause.token === SyntaxKind.ExtendsKeyword) {
                                //extends only supports extending one class
                                const first = heritageClause.types[0];
                                if (isExpressionWithTypeArguments(first) && first.typeArguments) {
                                    for (const typeArgument of first.typeArguments) {
                                        this.extractPackStructOfType(typeArgument, program);
                                    }
                                    program.pushOp(ReflectionOp.classExtends, first.typeArguments.length);
                                }
                            } else if (heritageClause.token === SyntaxKind.ImplementsKeyword) {
                                for (const type of heritageClause.types) {
                                    this.extractPackStructOfTypeReference(type, program);
                                }
                                program.pushOp(ReflectionOp.implements, heritageClause.types.length);
                            }
                        }
                    }

                    if (narrowed.name) this.resolveTypeName(getIdentifierName(narrowed.name), program);

                    const description = extractJSDocAttribute(narrowed, 'description');
                    if (description) program.pushOp(ReflectionOp.description, program.findOrAddStackEntry(description));
                }
                break;
            }
            case SyntaxKind.IntersectionType: {
                //TypeScript does not narrow types down
                const narrowed = node as IntersectionTypeNode;
                program.pushFrame();

                for (const type of narrowed.types) {
                    this.extractPackStructOfType(type, program);
                }

                program.pushOp(ReflectionOp.intersection);
                program.popFrameImplicit();
                break;
            }
            case SyntaxKind.MappedType: {
                //TypeScript does not narrow types down
                const narrowed = node as MappedTypeNode;

                //<Type>{[Property in keyof Type]: boolean;};
                program.pushFrame();
                program.pushVariable(getIdentifierName(narrowed.typeParameter.name));

                const constraint = getEffectiveConstraintOfTypeParameter(narrowed.typeParameter);
                if (constraint) {
                    this.extractPackStructOfType(constraint, program);
                } else {
                    program.pushOp(ReflectionOp.never);
                }

                let modifier = 0;
                if (narrowed.questionToken) {
                    if (narrowed.questionToken.kind === SyntaxKind.QuestionToken) {
                        modifier |= MappedModifier.optional;
                    }
                    if (narrowed.questionToken.kind === SyntaxKind.MinusToken) {
                        modifier |= MappedModifier.removeOptional;
                    }
                }
                if (narrowed.readonlyToken) {
                    if (narrowed.readonlyToken.kind === SyntaxKind.ReadonlyKeyword) {
                        modifier |= MappedModifier.readonly;
                    }
                    if (narrowed.readonlyToken.kind === SyntaxKind.MinusToken) {
                        modifier |= MappedModifier.removeReadonly;
                    }
                }
                program.pushCoRoutine();
                if (narrowed.nameType) program.pushFrame();
                if (narrowed.type) {
                    this.extractPackStructOfType(narrowed.type, program);
                } else {
                    program.pushOp(ReflectionOp.never);
                }
                if (narrowed.nameType) {
                    this.extractPackStructOfType(narrowed.nameType, program);
                    program.pushOp(ReflectionOp.tuple);
                    program.popFrameImplicit();
                }
                const coRoutineIndex = program.popCoRoutine();

                if (narrowed.nameType) {
                    program.pushOp(ReflectionOp.mappedType2, coRoutineIndex, modifier);
                } else {
                    program.pushOp(ReflectionOp.mappedType, coRoutineIndex, modifier);
                }

                program.popFrameImplicit();
                break;
            }
            case SyntaxKind.TypeLiteral:
            case SyntaxKind.InterfaceDeclaration: {
                //TypeScript does not narrow types down
                const narrowed = node as TypeLiteralNode | InterfaceDeclaration;
                let descriptionNode: Node = narrowed;
                program.pushFrame();

                //first all extend expressions
                if (isInterfaceDeclaration(narrowed) && narrowed.heritageClauses) {
                    for (const heritage of narrowed.heritageClauses) {
                        if (heritage.token === SyntaxKind.ExtendsKeyword) {
                            for (const extendType of heritage.types) {
                                this.extractPackStructOfTypeReference(extendType, program);
                            }
                        }
                    }
                }

                for (const member of narrowed.members) {
                    this.extractPackStructOfType(member, program);
                }
                program.pushOp(ReflectionOp.objectLiteral);
                if (isTypeLiteralNode(narrowed)) {
                    descriptionNode = narrowed.parent;
                }
                const description = descriptionNode && extractJSDocAttribute(descriptionNode, 'description');
                if (description) program.pushOp(ReflectionOp.description, program.findOrAddStackEntry(description));
                program.popFrameImplicit();
                break;
            }
            case SyntaxKind.TypeReference: {
                this.extractPackStructOfTypeReference(node as TypeReferenceNode, program);
                break;
            }
            case SyntaxKind.ArrayType: {
                this.extractPackStructOfType((node as ArrayTypeNode).elementType, program);
                program.pushOp(ReflectionOp.array);
                break;
            }
            case SyntaxKind.RestType: {
                let type = (node as RestTypeNode).type;
                if (isArrayTypeNode(type)) {
                    type = type.elementType;
                }
                this.extractPackStructOfType(type, program);
                program.pushOp(ReflectionOp.rest);
                break;
            }
            case SyntaxKind.TupleType: {
                program.pushFrame();
                for (const element of (node as TupleTypeNode).elements) {
                    if (isOptionalTypeNode(element)) {
                        this.extractPackStructOfType(element.type, program);
                        program.pushOp(ReflectionOp.tupleMember);
                        program.pushOp(ReflectionOp.optional);
                    } else if (isNamedTupleMember(element)) {
                        if (element.dotDotDotToken) {
                            let type = element.type;
                            if (isArrayTypeNode(type)) {
                                type = type.elementType;
                            }
                            this.extractPackStructOfType(type, program);
                            program.pushOp(ReflectionOp.rest);
                        } else {
                            this.extractPackStructOfType(element.type, program);
                        }
                        const index = program.findOrAddStackEntry(getIdentifierName(element.name));
                        program.pushOp(ReflectionOp.namedTupleMember, index);
                        if (element.questionToken) {
                            program.pushOp(ReflectionOp.optional);
                        }
                    } else {
                        this.extractPackStructOfType(element, program);
                    }
                }
                program.pushOp(ReflectionOp.tuple);
                program.popFrameImplicit();
                break;
            }
            case SyntaxKind.PropertySignature: {
                //TypeScript does not narrow types down
                const narrowed = node as PropertySignature;
                if (narrowed.type) {
                    this.extractPackStructOfType(narrowed.type, program);
                    const name = getPropertyName(this.f, narrowed.name);
                    program.pushOp(ReflectionOp.propertySignature, program.findOrAddStackEntry(name));
                    if (narrowed.questionToken) program.pushOp(ReflectionOp.optional);
                    if (hasModifier(narrowed, SyntaxKind.ReadonlyKeyword)) program.pushOp(ReflectionOp.readonly);

                    const description = extractJSDocAttribute(narrowed, 'description');
                    if (description) program.pushOp(ReflectionOp.description, program.findOrAddStackEntry(description));
                }
                break;
            }
            case SyntaxKind.PropertyDeclaration: {
                //TypeScript does not narrow types down
                const narrowed = node as PropertyDeclaration;

                if (narrowed.type) {
                    const config = this.findReflectionConfig(narrowed, program);
                    if (config.mode === 'never') return;

                    this.extractPackStructOfType(narrowed.type, program);
                    const name = getPropertyName(this.f, narrowed.name);
                    program.pushOp(ReflectionOp.property, program.findOrAddStackEntry(name));

                    if (narrowed.questionToken) program.pushOp(ReflectionOp.optional);
                    if (hasModifier(narrowed, SyntaxKind.ReadonlyKeyword)) program.pushOp(ReflectionOp.readonly);
                    if (hasModifier(narrowed, SyntaxKind.PrivateKeyword)) program.pushOp(ReflectionOp.private);
                    if (hasModifier(narrowed, SyntaxKind.ProtectedKeyword)) program.pushOp(ReflectionOp.protected);
                    if (hasModifier(narrowed, SyntaxKind.AbstractKeyword)) program.pushOp(ReflectionOp.abstract);
                    if (hasModifier(narrowed, SyntaxKind.StaticKeyword)) program.pushOp(ReflectionOp.static);

                    if (narrowed.initializer) {
                        //important to use Function, since it will be called using a different `this`
                        program.pushOp(ReflectionOp.defaultValue, program.findOrAddStackEntry(
                            this.f.createFunctionExpression(undefined, undefined, undefined, undefined, undefined, undefined,
                                this.f.createBlock([this.f.createReturnStatement(narrowed.initializer)]))
                        ));
                    }

                    const description = extractJSDocAttribute(narrowed, 'description');
                    if (description) program.pushOp(ReflectionOp.description, program.findOrAddStackEntry(description));
                }
                break;
            }
            case SyntaxKind.ConditionalType: {
                //TypeScript does not narrow types down
                const narrowed = node as ConditionalTypeNode;


                // Depending on whether this a distributive conditional type or not, it has to be moved to its own function
                // my understanding of when a distributive conditional type is used is:
                // 1. the `checkType` is a simple identifier (just `T`, no `[T]`, no `T | x`, no `{a: T}`, etc)
                const distributiveOverIdentifier: Identifier | undefined = isTypeReferenceNode(narrowed.checkType) && isIdentifier(narrowed.checkType.typeName)
                    ? narrowed.checkType.typeName : undefined;

                if (distributiveOverIdentifier) {
                    program.pushFrame();
                    //first we add to the stack the origin type we distribute over.
                    this.extractPackStructOfType(narrowed.checkType, program);

                    //since the distributive conditional type is a loop that changes only the found `T`, it is necessary to add that as variable,
                    //so call convention can take over.
                    program.pushVariable(getIdentifierName(distributiveOverIdentifier));
                    program.pushCoRoutine();
                }

                program.pushConditionalFrame(); //gets its own frame for `infer T` ops. all infer variables will be registered in this frame
                this.extractPackStructOfType(narrowed.checkType, program);
                this.extractPackStructOfType(narrowed.extendsType, program);

                program.pushOp(ReflectionOp.extends);

                program.pushCoRoutine();
                this.extractPackStructOfType(narrowed.trueType, program);
                const trueProgram = program.popCoRoutine();

                program.pushCoRoutine();
                this.extractPackStructOfType(narrowed.falseType, program);
                const falseProgram = program.popCoRoutine();

                program.pushOp(ReflectionOp.jumpCondition, trueProgram, falseProgram);
                program.moveFrame(); //pops frame

                if (distributiveOverIdentifier) {
                    const coRoutineIndex = program.popCoRoutine();
                    program.pushOp(ReflectionOp.distribute, coRoutineIndex);
                    program.popFrameImplicit();
                }
                break;
            }
            case SyntaxKind.InferType: {
                //TypeScript does not narrow types down
                const narrowed = node as InferTypeNode;

                const frame = program.findConditionalFrame();
                if (frame) {
                    const typeParameterName = getIdentifierName(narrowed.typeParameter.name);
                    let variable = program.findVariable(typeParameterName);
                    if (!variable) {
                        program.pushVariable(typeParameterName, frame);
                        variable = program.findVariable(typeParameterName);
                        if (!variable) throw new Error('Could not find inserted infer variable');
                    }
                    program.pushOp(ReflectionOp.infer, variable.frameOffset, variable.stackIndex);
                } else {
                    program.pushOp(ReflectionOp.never);
                }
                break;
            }
            case SyntaxKind.MethodSignature:
            case SyntaxKind.MethodDeclaration:
            case SyntaxKind.Constructor:
            case SyntaxKind.ArrowFunction:
            case SyntaxKind.FunctionExpression:
            case SyntaxKind.ConstructSignature:
            case SyntaxKind.ConstructorType:
            case SyntaxKind.FunctionType:
            case SyntaxKind.CallSignature:
            case SyntaxKind.FunctionDeclaration: {
                //TypeScript does not narrow types down
                const narrowed = node as MethodSignature | MethodDeclaration | CallSignatureDeclaration | ConstructorTypeNode
                    | ConstructSignatureDeclaration | ConstructorDeclaration | ArrowFunction | FunctionExpression | FunctionTypeNode | FunctionDeclaration;

                const config = this.findReflectionConfig(narrowed, program);
                if (config.mode === 'never') return;

                const name = isCallSignatureDeclaration(node)
                    ? '' : isConstructorTypeNode(narrowed) || isConstructSignatureDeclaration(node)
                        ? 'new' : isConstructorDeclaration(narrowed) ? 'constructor' : getPropertyName(this.f, narrowed.name);
                if (!narrowed.type && narrowed.parameters.length === 0 && !name) return;

                program.pushFrame();
                for (let i = 0; i < narrowed.parameters.length; i++) {
                    const parameter = narrowed.parameters[i];
                    const parameterName = isIdentifier(parameter.name) ? getNameAsString(parameter.name) : 'param' + i;

                    const type = parameter.type
                        ? (parameter.dotDotDotToken && isArrayTypeNode(parameter.type) ? parameter.type.elementType : parameter.type) : undefined;

                    if (type) {
                        this.extractPackStructOfType(type, program);
                    } else {
                        program.pushOp(ReflectionOp.any);
                    }

                    if (parameter.dotDotDotToken) {
                        program.pushOp(ReflectionOp.rest);
                    }

                    program.pushOp(ReflectionOp.parameter, program.findOrAddStackEntry(parameterName));

                    if (parameter.questionToken) program.pushOp(ReflectionOp.optional);
                    if (hasModifier(parameter, SyntaxKind.PublicKeyword)) program.pushOp(ReflectionOp.public);
                    if (hasModifier(parameter, SyntaxKind.PrivateKeyword)) program.pushOp(ReflectionOp.private);
                    if (hasModifier(parameter, SyntaxKind.ProtectedKeyword)) program.pushOp(ReflectionOp.protected);
                    if (hasModifier(parameter, SyntaxKind.ReadonlyKeyword)) program.pushOp(ReflectionOp.readonly);
                    if (parameter.initializer && parameter.type && !getReceiveTypeParameter(parameter.type)) {
                        program.pushOp(
                            ReflectionOp.defaultValue,
                            program.findOrAddStackEntry(this.f.createArrowFunction(undefined, undefined, [], undefined, undefined, parameter.initializer))
                        );
                    }
                }

                if (narrowed.type) {
                    this.extractPackStructOfType(narrowed.type, program);
                } else {
                    program.pushOp(ReflectionOp.any);
                }

                program.pushOp(
                    isCallSignatureDeclaration(node) ? ReflectionOp.callSignature :
                        isMethodSignature(narrowed) || isConstructSignatureDeclaration(narrowed)
                            ? ReflectionOp.methodSignature
                            : isMethodDeclaration(narrowed) || isConstructorDeclaration(narrowed)
                                ? ReflectionOp.method : ReflectionOp.function, program.findOrAddStackEntry(name)
                );

                if (isMethodDeclaration(narrowed)) {
                    if (hasModifier(narrowed, SyntaxKind.PrivateKeyword)) program.pushOp(ReflectionOp.private);
                    if (hasModifier(narrowed, SyntaxKind.ProtectedKeyword)) program.pushOp(ReflectionOp.protected);
                    if (hasModifier(narrowed, SyntaxKind.AbstractKeyword)) program.pushOp(ReflectionOp.abstract);
                    if (hasModifier(narrowed, SyntaxKind.StaticKeyword)) program.pushOp(ReflectionOp.static);
                }
                const description = extractJSDocAttribute(narrowed, 'description');
                if (description) program.pushOp(ReflectionOp.description, program.findOrAddStackEntry(description));
                program.popFrameImplicit();
                break;
            }
            case SyntaxKind.LiteralType: {
                //TypeScript does not narrow types down
                const narrowed = node as LiteralTypeNode;

                if (narrowed.literal.kind === SyntaxKind.NullKeyword) {
                    program.pushOp(ReflectionOp.null);
                } else {
                    program.pushOp(ReflectionOp.literal, program.findOrAddStackEntry(narrowed.literal));
                }
                break;
            }
            case SyntaxKind.TemplateLiteralType: {
                //TypeScript does not narrow types down
                const narrowed = node as TemplateLiteralTypeNode;

                program.pushFrame();
                if (narrowed.head.rawText) {
                    program.pushOp(ReflectionOp.literal, program.findOrAddStackEntry(narrowed.head.rawText));
                }

                for (const span of narrowed.templateSpans) {
                    this.extractPackStructOfType(span.type, program);
                    if (span.literal.rawText) {
                        program.pushOp(ReflectionOp.literal, program.findOrAddStackEntry(span.literal.rawText));
                    }
                }

                program.pushOp(ReflectionOp.templateLiteral);
                program.popFrameImplicit();

                break;
            }
            case SyntaxKind.UnionType: {
                //TypeScript does not narrow types down
                const narrowed = node as UnionTypeNode;

                if (narrowed.types.length === 0) {
                    //nothing to emit
                } else if (narrowed.types.length === 1) {
                    //only emit the type
                    this.extractPackStructOfType(narrowed.types[0], program);
                } else {
                    program.pushFrame();

                    for (const subType of narrowed.types) {
                        this.extractPackStructOfType(subType, program);
                    }

                    program.pushOp(ReflectionOp.union);
                    program.popFrameImplicit();
                }
                break;
            }
            case SyntaxKind.EnumDeclaration: {
                //TypeScript does not narrow types down
                const narrowed = node as EnumDeclaration;
                program.pushFrame();

                for (const type of narrowed.members) {
                    const name = getPropertyName(this.f, type.name);
                    program.pushOp(ReflectionOp.enumMember, program.findOrAddStackEntry(name));
                    if (type.initializer) {
                        program.pushOp(
                            ReflectionOp.defaultValue,
                            program.findOrAddStackEntry(this.f.createArrowFunction(undefined, undefined, [], undefined, undefined, type.initializer))
                        );
                    }
                }
                program.pushOp(ReflectionOp.enum);
                const description = extractJSDocAttribute(narrowed, 'description');
                if (description) program.pushOp(ReflectionOp.description, program.findOrAddStackEntry(description));
                program.popFrameImplicit();
                break;
            }
            case SyntaxKind.IndexSignature: {
                //TypeScript does not narrow types down
                const narrowed = node as IndexSignatureDeclaration;

                //node.parameters = first item is {[name: string]: number} => 'name: string'
                if (narrowed.parameters.length && narrowed.parameters[0].type) {
                    this.extractPackStructOfType(narrowed.parameters[0].type, program);
                } else {
                    program.pushOp(ReflectionOp.any);
                }

                //node.type = first item is {[name: string]: number} => 'number'
                this.extractPackStructOfType(narrowed.type, program);
                program.pushOp(ReflectionOp.indexSignature);
                break;
            }
            case SyntaxKind.TypeQuery: {
                //TypeScript does not narrow types down
                const narrowed = node as TypeQueryNode;

                // if (program.importSpecifier) {
                //     //if this is set, the current program is embedded into another file. All locally used symbols like a variable in `typeof` need to be imported
                //     //in the other file as well.
                //     if (isIdentifier(narrowed.exprName)) {
                //         const originImportStatement = program.importSpecifier.parent.parent.parent;
                //         this.addImports.push({ identifier: narrowed.exprName, from: originImportStatement.moduleSpecifier });
                //     }
                // }
                if (isIdentifier(narrowed.exprName)) {
                    const resolved = this.resolveDeclaration(narrowed.exprName);
                    if (resolved && findSourceFile(resolved.declaration) !== this.sourceFile && resolved.importDeclaration) {
                        ensureImportIsEmitted(resolved.importDeclaration, narrowed.exprName);
                    }
                }

                const expression = serializeEntityNameAsExpression(this.f, narrowed.exprName);
                program.pushOp(ReflectionOp.typeof, program.pushStack(this.f.createArrowFunction(undefined, undefined, [], undefined, undefined, expression)));
                break;
            }
            case SyntaxKind.TypeOperator: {
                //TypeScript does not narrow types down
                const narrowed = node as TypeOperatorNode;

                if (narrowed.type.kind === SyntaxKind.ThisType) {
                    //for the moment we treat `keyof this` as any, since `this` is not implemented at all.
                    //this makes it possible that the code above works at least.
                    program.pushOp(ReflectionOp.any);
                    break;
                }

                switch (narrowed.operator) {
                    case SyntaxKind.KeyOfKeyword: {
                        this.extractPackStructOfType(narrowed.type, program);
                        program.pushOp(ReflectionOp.keyof);
                        break;
                    }
                    case SyntaxKind.ReadonlyKeyword: {
                        this.extractPackStructOfType(narrowed.type, program);
                        program.pushOp(ReflectionOp.readonly);
                        break;
                    }
                    default: {
                        program.pushOp(ReflectionOp.never);
                    }
                }
                break;
            }
            case SyntaxKind.IndexedAccessType: {
                //TypeScript does not narrow types down
                const narrowed = node as IndexedAccessTypeNode;

                this.extractPackStructOfType(narrowed.objectType, program);
                this.extractPackStructOfType(narrowed.indexType, program);
                program.pushOp(ReflectionOp.indexAccess);
                break;
            }
            case SyntaxKind.Identifier: {
                //TypeScript does not narrow types down
                const narrowed = node as Identifier;

                //check if it references a variable
                const variable = program.findVariable(getIdentifierName(narrowed));
                if (variable) {
                    program.pushOp(ReflectionOp.loads, variable.frameOffset, variable.stackIndex);
                } else {
                    program.pushOp(ReflectionOp.never);
                }
                break;
            }
            default: {
                program.pushOp(ReflectionOp.never);
            }
        }
    }

    protected knownClasses: { [name: string]: ReflectionOp } = {
        'Int8Array': ReflectionOp.int8Array,
        'Uint8Array': ReflectionOp.uint8Array,
        'Uint8ClampedArray': ReflectionOp.uint8ClampedArray,
        'Int16Array': ReflectionOp.int16Array,
        'Uint16Array': ReflectionOp.uint16Array,
        'Int32Array': ReflectionOp.int32Array,
        'Uint32Array': ReflectionOp.uint32Array,
        'Float32Array': ReflectionOp.float32Array,
        'Float64Array': ReflectionOp.float64Array,
        'ArrayBuffer': ReflectionOp.arrayBuffer,
        'BigInt64Array': ReflectionOp.bigInt64Array,
        'Date': ReflectionOp.date,
        'RegExp': ReflectionOp.regexp,
        'String': ReflectionOp.string,
        'Number': ReflectionOp.number,
        'BigInt': ReflectionOp.bigint,
        'Boolean': ReflectionOp.boolean,
    };

    protected globalSourceFiles?: SourceFile[];

    protected getGlobalLibs(): SourceFile[] {
        if (this.globalSourceFiles) return this.globalSourceFiles;

        this.globalSourceFiles = [];

        //todo also read compiler options "types" + typeRoot

        //currently knownLibFilesForCompilerOptions from @typescript/vfs doesn't return correct lib files for ES2022,
        //so we switch here to es2021 if bigger than es2021.
        const options = { ...this.compilerOptions };
        if (options.target && (options.target > ScriptTarget.ES2021 && options.target < ScriptTarget.ESNext)) {
            options.target = ScriptTarget.ES2021;
        }
        const libs = knownLibFilesForCompilerOptions(options, ts);

        for (const lib of libs) {
            const sourceFile = this.resolver.resolveSourceFile(this.sourceFile.fileName, 'typescript/lib/' + lib.replace('.d.ts', ''));
            if (!sourceFile) continue;
            this.globalSourceFiles.push(sourceFile);
        }
        return this.globalSourceFiles;
    }

    /**
     * This is a custom resolver based on populated `locals` from the binder. It uses a custom resolution algorithm since
     * we have no access to the binder/TypeChecker directly and instantiating a TypeChecker per file/transformer is incredible slow.
     */
    protected resolveDeclaration(typeName: EntityName): { declaration: Node, importDeclaration?: ImportDeclaration, typeOnly?: boolean } | void {
        let current: Node = typeName.parent;
        if (typeName.kind === SyntaxKind.QualifiedName) return; //namespace access not supported yet, e.g. type a = Namespace.X;

        let declaration: Node | undefined = undefined;

        while (current) {
            if (isNodeWithLocals(current) && current.locals) {
                const found = current.locals.get(typeName.escapedText);
                if (found && found.declarations && found.declarations[0]) {
                    declaration = found.declarations[0];
                    break;
                }
            }

            if (current.kind === SyntaxKind.SourceFile) break;
            current = current.parent;
        }

        if (!declaration) {
            // look in globals, read through all files, see checker.ts initializeTypeChecker
            for (const file of this.getGlobalLibs()) {
                const globals = getGlobalsOfSourceFile(file);
                if (!globals) continue;
                const symbol = globals.get(typeName.escapedText);
                if (symbol && symbol.declarations && symbol.declarations[0]) {
                    declaration = symbol.declarations[0];
                    // console.log('found global', typeName.escapedText, 'in', file.fileName);
                    break;
                }
            }
        }

        let importDeclaration: ImportDeclaration | undefined = undefined;
        let typeOnly = false;

        if (declaration && isImportSpecifier(declaration)) {
            if (declaration.isTypeOnly) typeOnly = true;
            importDeclaration = declaration.parent.parent.parent;
        } else if (declaration && isImportDeclaration(declaration)) {
            // declaration = this.resolveImportSpecifier(typeName.escapedText, declaration);
            importDeclaration = declaration;
        } else if (declaration && isImportClause(declaration)) {
            importDeclaration = declaration.parent;
        }

        if (importDeclaration) {
            if (importDeclaration.importClause && importDeclaration.importClause.isTypeOnly) typeOnly = true;
            declaration = this.resolveImportSpecifier(typeName.escapedText, importDeclaration, this.sourceFile);
        }

        if (declaration && declaration.kind === SyntaxKind.TypeParameter && declaration.parent.kind === SyntaxKind.TypeAliasDeclaration) {
            //for alias like `type MyAlias<T> = T`, `T` is returned from `typeChecker.getDeclaredTypeOfSymbol(symbol)`.
            declaration = declaration.parent as TypeAliasDeclaration;
        }

        if (!declaration) return;

        return { declaration, importDeclaration, typeOnly };
    }

    // protected resolveType(node: TypeNode): Declaration | Node {
    //     // if (isTypeReferenceNode(node)) {
    //     //     const resolved = this.resolveDeclaration(node.typeName);
    //     //     if (resolved) return resolved.declaration;
    //     //     // } else if (isIndexedAccessTypeNode(node)) {
    //     //     //     const resolved = this.resolveDeclaration(node);
    //     //     //     if (resolved) return resolved.declaration;
    //     // }
    //
    //     const typeChecker = this.getTypeCheckerForSource();
    //     const type = typeChecker.getTypeFromTypeNode(node);
    //     if (type.symbol) {
    //         const declaration: Declaration | undefined = type.symbol && type.symbol.declarations ? type.symbol.declarations[0] : undefined;
    //         if (declaration) return declaration;
    //     } else {
    //         return tsTypeToNode(this.f, type);
    //     }
    //     return node;
    // }

    public getDeclarationVariableName(typeName: EntityName): Identifier {
        if (isIdentifier(typeName)) {
            return this.f.createIdentifier('__Ω' + getIdentifierName(typeName));
        }

        function joinQualifiedName(name: EntityName): string {
            if (isIdentifier(name)) return getIdentifierName(name);
            return joinQualifiedName(name.left) + '_' + getIdentifierName(name.right);
        }

        return this.f.createIdentifier('__Ω' + joinQualifiedName(typeName));
    }

    // TODO: what to do when the inlineExternalImports type depends on another inlineExternalImports type? should that be automatically resolved, or should the user specify that explicitly as well?
    protected shouldInlineExternalImport(importDeclaration: ImportDeclaration, entityName: EntityName, config: ReflectionConfig): boolean {
        if (!ts.isStringLiteral(importDeclaration.moduleSpecifier)) return false;
        if (config.options.inlineExternalImports === true) return true;
        const externalImport = config.options.inlineExternalImports?.[importDeclaration.moduleSpecifier.text];
        if (!externalImport) return false;
        if (externalImport === true) return true;
        const typeName = getEntityName(entityName);
        return externalImport.includes(typeName);
    }

    protected isExcluded(filePath: string): boolean {
        if (!this.currentReflectionConfig.options.exclude) return false;
        return patternMatch(filePath, this.currentReflectionConfig.options.exclude, this.currentReflectionConfig.baseDir);
    }

    protected extractPackStructOfTypeReference(type: TypeReferenceNode | ExpressionWithTypeArguments, program: CompilerProgram): void {
        const typeName: EntityName | undefined = isTypeReferenceNode(type) ? type.typeName : (isIdentifier(type.expression) ? type.expression : undefined);
        if (!typeName) {
            program.pushOp(ReflectionOp.any);
            return;
        }

        if (isIdentifier(typeName) && getIdentifierName(typeName) === 'InlineRuntimeType' && type.typeArguments && type.typeArguments[0] && isTypeQueryNode(type.typeArguments[0])) {
            const expression = serializeEntityNameAsExpression(this.f, type.typeArguments[0].exprName);
            program.pushOp(ReflectionOp.arg, program.pushStack(expression));
            return;
        }

        if (isIdentifier(typeName) && getIdentifierName(typeName) !== 'constructor' && this.knownClasses[getIdentifierName(typeName)]) {
            const name = getIdentifierName(typeName);
            const op = this.knownClasses[name];
            program.pushOp(op);
        } else if (isIdentifier(typeName) && getIdentifierName(typeName) === 'Promise') {
            //promise has always one sub type
            if (type.typeArguments && type.typeArguments[0]) {
                this.extractPackStructOfType(type.typeArguments[0], program);
            } else {
                program.pushOp(ReflectionOp.any);
            }
            program.pushOp(ReflectionOp.promise);
        } else if (isIdentifier(typeName) && getIdentifierName(typeName) === 'integer') {
            program.pushOp(ReflectionOp.numberBrand, TypeNumberBrand.integer as number);
        } else if (isIdentifier(typeName) && getIdentifierName(typeName) !== 'constructor' && TypeNumberBrand[getIdentifierName(typeName) as any] !== undefined) {
            program.pushOp(ReflectionOp.numberBrand, TypeNumberBrand[getIdentifierName(typeName) as any] as any);
        } else {
            //check if it references a variable
            if (isIdentifier(typeName)) {
                const variable = program.findVariable(getIdentifierName(typeName));
                if (variable) {
                    program.pushOp(ReflectionOp.loads, variable.frameOffset, variable.stackIndex);
                    return;
                }
            } else if (isInferTypeNode(typeName)) {
                this.extractPackStructOfType(typeName, program);
                return;
            }

            const resolved = this.resolveDeclaration(typeName);
            if (!resolved) {
                //maybe reference to enum
                if (isQualifiedName(typeName)) {
                    if (isIdentifier(typeName.left)) {
                        const resolved = this.resolveDeclaration(typeName.left);
                        if (resolved && isEnumDeclaration(resolved.declaration)) {
                            let lastExpression: Expression | undefined;
                            let indexValue: number = 0;
                            for (const member of resolved.declaration.members) {
                                if (getNameAsString(member.name) === getNameAsString(typeName.right)) {
                                    if (member.initializer) {
                                        program.pushOp(ReflectionOp.arg, program.pushStack(this.nodeConverter.toExpression(member.initializer)));
                                    } else if (lastExpression) {
                                        const exp = this.nodeConverter.toExpression(lastExpression);
                                        program.pushOp(ReflectionOp.arg, program.pushStack(
                                            this.f.createBinaryExpression(exp, SyntaxKind.PlusToken, this.nodeConverter.toExpression(indexValue))
                                        ));
                                    } else {
                                        program.pushOp(ReflectionOp.arg, program.pushStack(this.nodeConverter.toExpression(indexValue)));
                                    }
                                    return;
                                } else {
                                    indexValue++;
                                    if (member.initializer) {
                                        lastExpression = member.initializer;
                                        //restart index
                                        indexValue = 0;
                                    }
                                }
                            }
                        }
                    }
                }

                //non-existing references are ignored.
                program.pushOp(ReflectionOp.never);
                return;
            }

            let declaration: Node = resolved.declaration;
            if (isVariableDeclaration(declaration)) {
                if (declaration.type) {
                    declaration = declaration.type;
                } else if (declaration.initializer) {
                    declaration = declaration.initializer;
                }
            }

            if (isModuleDeclaration(declaration) && resolved.importDeclaration) {
                if (isIdentifier(typeName)) ensureImportIsEmitted(resolved.importDeclaration, typeName);

                //we can not infer from module declaration, so do `typeof T` in runtime
                program.pushOp(
                    ReflectionOp.typeof,
                    program.pushStack(this.f.createArrowFunction(undefined, undefined, [], undefined, undefined, serializeEntityNameAsExpression(this.f, typeName)))
                );
            } else if (isTypeAliasDeclaration(declaration) || isInterfaceDeclaration(declaration) || isEnumDeclaration(declaration)) {
                //Set/Map are interface declarations
                const name = getNameAsString(typeName);
                if (name === 'Array') {
                    if (type.typeArguments && type.typeArguments[0]) {
                        this.extractPackStructOfType(type.typeArguments[0], program);
                    } else {
                        program.pushOp(ReflectionOp.any);
                    }

                    program.pushOp(ReflectionOp.array);
                    return;
                } else if (name === 'Function') {
                    program.pushOp(ReflectionOp.frame);
                    program.pushOp(ReflectionOp.any);
                    program.pushOp(ReflectionOp.function, program.pushStack(''));
                    return;
                } else if (name === 'Set') {
                    if (type.typeArguments && type.typeArguments[0]) {
                        this.extractPackStructOfType(type.typeArguments[0], program);
                    } else {
                        program.pushOp(ReflectionOp.any);
                    }
                    program.pushOp(ReflectionOp.set);
                    return;
                } else if (name === 'Map') {
                    if (type.typeArguments && type.typeArguments[0]) {
                        this.extractPackStructOfType(type.typeArguments[0], program);
                    } else {
                        program.pushOp(ReflectionOp.any);
                    }
                    if (type.typeArguments && type.typeArguments[1]) {
                        this.extractPackStructOfType(type.typeArguments[1], program);
                    } else {
                        program.pushOp(ReflectionOp.any);
                    }
                    program.pushOp(ReflectionOp.map);
                    return;
                }

                const runtimeTypeName = this.getDeclarationVariableName(typeName);

                //to break recursion, we track which declaration has already been compiled
                if (!this.compiledDeclarations.has(declaration) && !this.compileDeclarations.has(declaration)) {
                    const declarationSourceFile = findSourceFile(declaration) || this.sourceFile;
                    const isGlobal = resolved.importDeclaration === undefined && declarationSourceFile.fileName !== this.sourceFile.fileName;
                    const isFromImport = resolved.importDeclaration !== undefined;


                    if (this.isExcluded(declarationSourceFile.fileName)) {
                        program.pushOp(ReflectionOp.any);
                        return;
                    }

                    if (isGlobal) {
                        //we don't embed non-global imported declarations anymore, only globals
                        this.embedDeclarations.set(declaration, {
                            name: typeName,
                            sourceFile: declarationSourceFile
                        });
                    } else if (isFromImport) {
                        if (resolved.importDeclaration) {
                            //if explicit `import {type T}`, we do not emit an import and instead push any
                            if (resolved.typeOnly) {
                                this.resolveTypeOnlyImport(typeName, program);
                                return;
                            }

                            // check if the referenced declaration has reflection disabled
                            const declarationReflection = this.findReflectionConfig(declaration, program);
                            if (declarationReflection.mode === 'never') {
                                program.pushOp(ReflectionOp.any);
                                return;
                            }

                            const found = this.resolver.resolve(this.sourceFile, resolved.importDeclaration);
                            if (!found) {
                                debug('module not found');
                                program.pushOp(ReflectionOp.any);
                                return;
                            }

<<<<<<< HEAD
=======
                            // check if this is a viable option:
                            // //check if the referenced file has reflection info emitted. if not, any is emitted for that reference
                            // const typeVar = runtimeRypeName;
                            // //check if typeVar is exported in referenced file
                            // const builtType = isNodeWithLocals(found) && found.locals && found.locals.has(typeVar.escapedText);
                            // if (!builtType) {
                            //     program.pushOp(ReflectionOp.any);
                            //     return;
                            // }

>>>>>>> 6909fa84
                            //check if the referenced file has reflection info emitted. if not, any is emitted for that reference
                            const typeVar = this.getDeclarationVariableName(typeName);
                            //check if typeVar is exported in referenced file
                            const builtType = isBuiltType(typeVar, found);

                            if (!builtType) {
                                if (!this.shouldInlineExternalImport(resolved.importDeclaration, typeName, declarationReflection)) return;
                                this.embedDeclarations.set(declaration, {
                                    name: typeName,
                                    sourceFile: declarationSourceFile
                                });
                            } else {
                                //check if the referenced file has reflection info emitted. if not, any is emitted for that reference
                                const reflection = this.findReflectionFromPath(found.fileName);
                                if (reflection.mode === 'never') {
                                    program.pushOp(ReflectionOp.any);
                                    return;
                                }

<<<<<<< HEAD
                                this.addImports.push({ identifier: this.getDeclarationVariableName(typeName), from: resolved.importDeclaration.moduleSpecifier });
                            }
=======
                            // this.addImports.push({ identifier: typeVar, from: resolved.importDeclaration.moduleSpecifier });
                            this.addImports.push({ identifier: runtimeTypeName, from: resolved.importDeclaration.moduleSpecifier });
>>>>>>> 6909fa84
                        }
                    } else {
                        //it's a reference type inside the same file. Make sure its type is reflected
                        const reflection = this.findReflectionConfig(declaration, program);
                        if (reflection.mode === 'never') {
                            program.pushOp(ReflectionOp.any);
                            return;
                        }

                        this.compileDeclarations.set(declaration, {
                            name: typeName,
                            sourceFile: declarationSourceFile,
                        });
                    }
                }

                const index = program.pushStack(
                    program.forNode === declaration ? 0 : this.f.createArrowFunction(undefined, undefined, [], undefined, undefined, runtimeTypeName)
                );
                if (type.typeArguments) {
                    for (const argument of type.typeArguments) {
                        this.extractPackStructOfType(argument, program);
                    }
                    program.pushOp(ReflectionOp.inlineCall, index, type.typeArguments.length);
                } else {
                    program.pushOp(ReflectionOp.inline, index);
                }

                // if (type.typeArguments) {
                //     for (const argument of type.typeArguments) {
                //         this.extractPackStructOfType(argument, program);
                //     }
                //     program.pushOp(ReflectionOp.inlineCall, index, type.typeArguments.length);
                // } else {
                //     program.pushOp(ReflectionOp.inline, index);
                // }
                // } else if (isTypeLiteralNode(declaration)) {
                //     this.extractPackStructOfType(declaration, program);
                //     return;
                // } else if (isMappedTypeNode(declaration)) {
                //     //<Type>{[Property in keyof Type]: boolean;};
                //     this.extractPackStructOfType(declaration, program);
                //     return;
            } else if (isClassDeclaration(declaration) || isFunctionDeclaration(declaration) || isFunctionExpression(declaration) || isArrowFunction(declaration)) {
                //if explicit `import {type T}`, we do not emit an import and instead push any
                if (resolved.typeOnly) {
                    this.resolveTypeOnlyImport(typeName, program);
                    return;
                }

                if (resolved.importDeclaration && isIdentifier(typeName)) {
                    ensureImportIsEmitted(resolved.importDeclaration, typeName);

                    // check if the referenced declaration has reflection disabled
                    const declarationReflection = this.findReflectionConfig(declaration, program);
                    if (declarationReflection.mode !== 'never') {
                        const declarationSourceFile = resolved.importDeclaration.getSourceFile();
                        // //check if the referenced file has reflection info emitted. if not, any is emitted for that reference
                        const typeVar = this.getDeclarationVariableName(typeName);
                        // //check if typeVar is exported in referenced file
                        const builtType = isBuiltType(typeVar, declarationSourceFile);

                        if (!builtType && this.shouldInlineExternalImport(resolved.importDeclaration, typeName, declarationReflection)) {
                            this.embedDeclarations.set(declaration, {
                                name: typeName,
                                sourceFile: declarationSourceFile,
                                assignType: true,
                            });
                        }
                    }
                }
                program.pushFrame();
                if (type.typeArguments) {
                    for (const typeArgument of type.typeArguments) {
                        this.extractPackStructOfType(typeArgument, program);
                    }
                }
                const body = isIdentifier(typeName) ? typeName : this.createAccessorForEntityName(typeName);
                const index = program.pushStack(this.f.createArrowFunction(undefined, undefined, [], undefined, undefined, body));
                program.pushOp(isClassDeclaration(declaration) ? ReflectionOp.classReference : ReflectionOp.functionReference, index);
                program.popFrameImplicit();
            } else if (isTypeParameterDeclaration(declaration)) {
                this.resolveTypeParameter(declaration, type, program);
            } else {
                this.extractPackStructOfType(declaration, program);
            }
        }
    }

    /**
     * Returns the class declaration, function/arrow declaration, or block where type was used.
     */
    protected getTypeUser(type: Node): Node {
        let current: Node = type;
        while (current) {
            if (current.kind === SyntaxKind.Block) return current; //return the block
            if (current.kind === SyntaxKind.ClassDeclaration) return current; //return the class
            if (current.kind === SyntaxKind.ClassExpression) return current; //return the class
            if (current.kind === SyntaxKind.Constructor) return current.parent; //return the class
            if (current.kind === SyntaxKind.MethodDeclaration) return current.parent; //return the class
            if (current.kind === SyntaxKind.ArrowFunction || current.kind === SyntaxKind.FunctionDeclaration || current.kind === SyntaxKind.FunctionExpression) return current;

            current = current.parent;
        }
        return current;
    }

    /**
     * With this function we want to check if `type` is used in the signature itself from the parent of `declaration`.
     * If so, we do not try to infer the type from runtime values.
     *
     * Examples where we do not infer from runtime, `type` being `T` and `declaration` being `<T>` (return false):
     *
     * ```typescript
     * class User<T> {
     *     config: T;
     * }
     *
     * class User<T> {
     *    constructor(public config: T) {}
     * }
     *
     * function do<T>(item: T): void {}
     * function do<T>(item: T): T {}
     * ```
     *
     * Examples where we infer from runtime (return true):
     *
     * ```typescript
     * function do<T>(item: T) {
     *     return typeOf<T>; //<-- because of that
     * }
     *
     * function do<T>(item: T) {
     *     class A {
     *         config: T; //<-- because of that
     *     }
     *     return A;
     * }
     *
     * function do<T>(item: T) {
     *     class A {
     *         doIt() {
     *             class B {
     *                 config: T; //<-- because of that
     *             }
     *             return B;
     *         }
     *     }
     *     return A;
     * }
     *
     * function do<T>(item: T) {
     *     class A {
     *         doIt(): T { //<-- because of that
     *         }
     *     }
     *     return A;
     * }
     * ```
     */
    protected needsToBeInferred(declaration: TypeParameterDeclaration, type: TypeReferenceNode | ExpressionWithTypeArguments): boolean {
        const declarationUser = this.getTypeUser(declaration);
        const typeUser = this.getTypeUser(type);

        return declarationUser !== typeUser;
    }

    protected resolveTypeOnlyImport(entityName: EntityName, program: CompilerProgram) {
        program.pushOp(ReflectionOp.any);
        const typeName = getEntityName(entityName);
        this.resolveTypeName(typeName, program);
    }

    protected resolveTypeName(typeName: string, program: CompilerProgram) {
        program.pushOp(ReflectionOp.typeName, program.findOrAddStackEntry(typeName));
    }

    protected resolveTypeParameter(declaration: TypeParameterDeclaration, type: TypeReferenceNode | ExpressionWithTypeArguments, program: CompilerProgram) {
        //check if `type` was used in an expression. if so, we need to resolve it from runtime, otherwise we mark it as T
        const isUsedInFunction = isFunctionLike(declaration.parent);
        const resolveRuntimeTypeParameter = (isUsedInFunction && program.isResolveFunctionParameters(declaration.parent)) || (this.needsToBeInferred(declaration, type));

        if (resolveRuntimeTypeParameter) {
            //go through all parameters and look where `type.name.escapedText` is used (recursively).
            //go through all found parameters and replace `T` with `infer T` and embed its type in `typeof parameter extends Type<infer T> ? T : never`, if T is not directly used
            const argumentName = declaration.name.escapedText as string; //T
            const foundUsers: { type: Node, parameterName: Identifier }[] = [];

            if (isUsedInFunction) {
                for (const parameter of (declaration.parent as SignatureDeclaration).parameters) {
                    if (!parameter.type) continue;
                    //if deeply available?
                    let found = false;
                    const searchArgument = (node: Node): Node => {
                        node = visitEachChild(node, searchArgument, this.context);

                        if (isIdentifier(node) && node.escapedText === argumentName) {
                            //transform to infer T
                            found = true;
                            node = this.f.createInferTypeNode(declaration);
                        }

                        return node;
                    };

                    if (isIdentifier(parameter.name)) {
                        const updatedParameterType = visitEachChild(parameter.type, searchArgument, this.context);
                        if (found) {
                            foundUsers.push({ type: updatedParameterType, parameterName: parameter.name });
                        }
                    }
                }
            }

            if (foundUsers.length) {
                //todo: if there are multiple infers, we need to create an intersection
                if (foundUsers.length > 1) {
                    //todo: intersection start
                }

                for (const foundUser of foundUsers) {
                    program.pushConditionalFrame();

                    program.pushOp(ReflectionOp.typeof, program.pushStack(this.f.createArrowFunction(undefined, undefined, [], undefined, undefined, foundUser.parameterName)));
                    this.extractPackStructOfType(foundUser.type, program);
                    program.pushOp(ReflectionOp.extends);

                    const found = program.findVariable(getIdentifierName(declaration.name));
                    if (found) {
                        this.extractPackStructOfType(declaration.name, program);
                    } else {
                        //type parameter was never found in X of `Y extends X` (no `infer X` was created), probably due to a not supported parameter type expression.
                        program.pushOp(ReflectionOp.any);
                    }
                    this.extractPackStructOfType({ kind: SyntaxKind.NeverKeyword } as TypeNode, program);
                    program.pushOp(ReflectionOp.condition);
                    program.popFrameImplicit();
                }

                if (foundUsers.length > 1) {
                    //todo: intersection end
                }

            } else if (declaration.constraint) {
                if (isUsedInFunction) program.resolveFunctionParametersIncrease(declaration.parent);
                const constraint = getEffectiveConstraintOfTypeParameter(declaration);
                if (constraint) {
                    this.extractPackStructOfType(constraint, program);
                } else {
                    program.pushOp(ReflectionOp.never);
                }
                if (isUsedInFunction) program.resolveFunctionParametersDecrease(declaration.parent);
            } else {
                program.pushOp(ReflectionOp.never);
            }
        } else {
            program.pushOp(ReflectionOp.any);
            // program.pushOp(ReflectionOp.typeParameter, program.findOrAddStackEntry(getNameAsString(typeName)));
        }
    }

    protected createAccessorForEntityName(e: QualifiedName): PropertyAccessExpression {
        return this.f.createPropertyAccessExpression(isIdentifier(e.left) ? e.left : this.createAccessorForEntityName(e.left), e.right);
    }

    protected findDeclarationInFile(sourceFile: SourceFile | ModuleDeclaration, declarationName: __String): Declaration | undefined {
        if (isNodeWithLocals(sourceFile) && sourceFile.locals) {
            const declarationSymbol = sourceFile.locals.get(declarationName);
            if (declarationSymbol && declarationSymbol.declarations && declarationSymbol.declarations[0]) {
                return declarationSymbol.declarations[0];
            }
        }
        return;
    }

    protected resolveImportSpecifier(declarationName: __String, importOrExport: ExportDeclaration | ImportDeclaration, sourceFile: SourceFile): Declaration | undefined {
        if (!importOrExport.moduleSpecifier) return;
        if (!isStringLiteral(importOrExport.moduleSpecifier)) return;

        const source: SourceFile | ModuleDeclaration | undefined = this.resolver.resolve(sourceFile, importOrExport);

        if (!source) {
            debug('module not found', (importOrExport.moduleSpecifier as any).text, 'Is transpileOnly enabled? It needs to be disabled.');
            return;
        }

        const declaration = this.findDeclarationInFile(source, declarationName);

        /**
         * declaration could also be `import {PrimaryKey} from 'xy'`, which we want to skip
         */
        if (declaration && !isImportSpecifier(declaration)) {
            //if `export {PrimaryKey} from 'xy'`, then follow xy
            if (isExportDeclaration(declaration)) {
                return this.followExport(declarationName, declaration, source);
            }
            return declaration;
        }

        //not found, look in exports
        if (isSourceFile(source)) {
            for (const statement of source.statements) {
                if (!isExportDeclaration(statement)) continue;
                const found = this.followExport(declarationName, statement, source);
                if (found) return found;
            }
        }

        return;
    }

    protected followExport(declarationName: __String, statement: ExportDeclaration, sourceFile: SourceFile): Declaration | undefined {
        if (statement.exportClause) {
            //export {y} from 'x'
            if (isNamedExports(statement.exportClause)) {
                for (const element of statement.exportClause.elements) {
                    //see if declarationName is exported
                    if (element.name.escapedText === declarationName) {
                        const found = this.resolveImportSpecifier(element.propertyName ? element.propertyName.escapedText : declarationName, statement, sourceFile);
                        if (found) return found;
                    }
                }
            }
        } else {
            //export * from 'x'
            //see if `x` exports declarationName (or one of its exports * from 'y')
            const found = this.resolveImportSpecifier(declarationName, statement, sourceFile);
            if (found) {
                return found;
            }
        }
        return;
    }

    protected getTypeOfType(type: Node | Declaration): Expression | undefined {
        const reflection = this.findReflectionConfig(type);
        if (reflection.mode === 'never') return;

        const program = new CompilerProgram(type, this.sourceFile);
        this.extractPackStructOfType(type, program);
        return this.packOpsAndStack(program);
    }

    protected packOpsAndStack(program: CompilerProgram) {
        const packStruct = program.buildPackStruct();
        if (packStruct.ops.length === 0) return;
        // debugPackStruct(this.sourceFile, program.forNode, packStruct);
        const packed = [...packStruct.stack, encodeOps(packStruct.ops)];
        return this.valueToExpression(packed);
    }

    /**
     * Note: We have to duplicate the expressions as it can be that incoming expression are from another file and contain wrong pos/end properties,
     * so the code generation is then broken when we simply reuse them. Wrong code like ``User.__type = [.toEqual({`` is then generated.
     * This function is probably not complete, but we add new copies when required.
     */
    protected valueToExpression(value: undefined | PackExpression | PackExpression[]): Expression {
        return this.nodeConverter.toExpression(value);
    }

    /**
     * A class is decorated with type information by adding a static variable.
     *
     * class Model {
     *     static __types = pack(ReflectionOp.string); //<-- encoded type information
     *     title: string;
     * }
     */
    protected decorateClass(node: ClassDeclaration | ClassExpression): Node {
        const reflection = this.findReflectionConfig(node);
        if (reflection.mode === 'never') {
            return node;
        }
        const type = this.getTypeOfType(node);
        const __type = this.f.createPropertyDeclaration(this.f.createModifiersFromModifierFlags(ModifierFlags.Static), '__type', undefined, undefined, type);
        if (isClassDeclaration(node)) {
            // return node;
            return this.f.updateClassDeclaration(node, node.modifiers,
                node.name, node.typeParameters, node.heritageClauses,
                this.f.createNodeArray<ClassElement>([...node.members, __type])
            );
        }

        return this.f.updateClassExpression(node, node.modifiers,
            node.name, node.typeParameters, node.heritageClauses,
            this.f.createNodeArray<ClassElement>([...node.members, __type])
        );
    }

    /**
     * const fn = function() {}
     *
     * => const fn = __assignType(function() {}, [34])
     */
    protected decorateFunctionExpression(expression: FunctionExpression) {
        const encodedType = this.getTypeOfType(expression);
        if (!encodedType) return expression;

        return this.wrapWithAssignType(expression, encodedType);
    }

    /**
     * function name() {}
     *
     * => function name() {}; name.__type = 34;
     */
    protected decorateFunctionDeclaration(declaration: FunctionDeclaration) {

        const encodedType = this.getTypeOfType(declaration);
        if (!encodedType) return declaration;

        if (!declaration.name) {
            //its likely `export default function() {}`
            if (!declaration.body) return;

            //since a new default export is created, we do not need ExportKey&DefaultKeyword on the function anymore,
            //but it should preserve all others like Async.
            const modifier = declaration.modifiers ? declaration.modifiers.filter(v => v.kind !== SyntaxKind.ExportKeyword && v.kind !== SyntaxKind.DefaultKeyword) : [];
            return this.f.createExportAssignment(undefined, undefined, this.wrapWithAssignType(
                this.f.createFunctionExpression(modifier, declaration.asteriskToken, declaration.name, declaration.typeParameters, declaration.parameters, declaration.type, declaration.body),
                encodedType
            ));
        }

        const statements: Statement[] = [declaration];
        statements.push(this.f.createExpressionStatement(
            this.f.createAssignment(this.f.createPropertyAccessExpression(serializeEntityNameAsExpression(this.f, declaration.name), '__type'), encodedType)
        ));
        return statements;
    }

    /**
     * const fn = () => { }
     * => const fn = Object.assign(() => {}, {__type: 34})
     */
    protected decorateArrow(expression: ArrowFunction) {
        const encodedType = this.getTypeOfType(expression);
        if (!encodedType) return expression;

        return this.wrapWithAssignType(expression, encodedType);
    }

    /**
     * Object.assign(fn, {__type: []}) is much slower than a custom implementation like
     *
     * assignType(fn, [])
     *
     * where we embed assignType() at the beginning of the type.
     */
    public wrapWithAssignType(fn: Expression, type: Expression) {
        this.embedAssignType = true;

        return this.f.createCallExpression(
            this.f.createIdentifier('__assignType'),
            undefined,
            [
                fn,
                type
            ]
        );
    }

    protected parseReflectionMode(mode: ReflectionMode, configPathDir: string): typeof reflectionModes[number] {
        return reflectionModeMatcher(this.sourceFile.fileName, mode, configPathDir);
    }

    protected resolvedTsConfig: { [path: string]: { data: Record<string, any>, exists: boolean } } = {};
    protected resolvedPackageJson: { [path: string]: { data: Record<string, any>, exists: boolean } } = {};

    protected parseReflectionOptionsDefaults(options: ReflectionOptions, baseDir?: string) {
        options = isObject(options) ? options : {};
        if (options.exclude && baseDir) {
            //convert relative paths to absolute
            for (let i = 0; i < options.exclude?.length; i++) {
                if (isAbsolute(options.exclude[i])) continue;
                options.exclude[i] = join(baseDir, options.exclude[i]);
            }
        }
        if (!options.exclude) options.exclude = this.defaultExcluded;
        return options;
    }

    protected findReflectionConfig(node: Node, program?: CompilerProgram): ReflectionConfig {
        if (program && program.sourceFile.fileName !== this.sourceFile.fileName) {
            //when the node is from another module it was already decided that it will be reflected, so
            //make sure it returns correct mode. for globals this would read otherwise to `mode: never`.
            return { mode: 'always', options: this.parseReflectionOptionsDefaults({}) };
        }

        let current: Node | undefined = node;
        let reflection: typeof reflectionModes[number] | undefined;

        do {
            const tags = getJSDocTags(current);
            for (const tag of tags) {
                if (!reflection && getIdentifierName(tag.tagName) === 'reflection' && 'string' === typeof tag.comment) {
                    return { mode: this.parseReflectionMode(tag.comment as any || true, ''), options: this.parseReflectionOptionsDefaults({}) };
                }
            }
            current = current.parent;
        } while (current);

        //nothing found, look in tsconfig.json
        if (this.reflectionMode !== undefined) return { mode: this.reflectionMode, options: this.parseReflectionOptionsDefaults(this.reflectionOptions || {}) };

        if (!serverEnv) {
            return { mode: 'default', options: this.parseReflectionOptionsDefaults({}) };
        }

        if (program && program.sourceFile.fileName === this.sourceFile.fileName) {
            //if the node is from the same module as we currently process, we use the loaded reflection options set early in transformSourceFile().
            return { mode: this.reflectionMode || 'never', options: this.parseReflectionOptionsDefaults(this.reflectionOptions || {}) };
        }

        const sourceFile = findSourceFile(node) || this.sourceFile;
        return this.findReflectionFromPath(sourceFile.fileName);
    }

    protected readJson(path: string): Record<string, any> | undefined {
        try {
            let content = readFileSync(path, 'utf8');
            content = stripJsonComments(content);
            return JSON.parse(content);
        } catch (error) {
            console.warn(`Could not parse ${path}: ${error}`);
        }
        return undefined;
    }

    protected findReflectionFromPath(path: string): ReflectionConfig {
        if (!serverEnv) {
            return { mode: 'default', options: this.parseReflectionOptionsDefaults({}) };
        }

        let currentDir = dirname(path);
        let reflection: typeof reflectionModes[number] | undefined;

        while (currentDir) {
            const packageJsonPath = join(currentDir, 'package.json');
            const tsConfigPath = join(currentDir, 'tsconfig.json');

            let packageJson: Record<string, any> = {};
            let tsConfig: Record<string, any> = {};

            const packageJsonCache = this.resolvedPackageJson[packageJsonPath];
            let packageJsonExists = false;

            if (packageJsonCache) {
                packageJson = packageJsonCache.data;
                packageJsonExists = packageJsonCache.exists;
            } else {
                packageJsonExists = existsSync(packageJsonPath);
                this.resolvedPackageJson[packageJsonPath] = { exists: packageJsonExists, data: {} };
                if (packageJsonExists) {
                    try {
                        let content = readFileSync(packageJsonPath, 'utf8');
                        content = stripJsonComments(content);
                        packageJson = JSON.parse(content);
                        this.resolvedPackageJson[packageJsonPath].data = packageJson;
                    } catch (error: any) {
                        console.warn(`Could not parse ${packageJsonPath}: ${error}`);
                    }
                }
            }

            const tsConfigCache = this.resolvedTsConfig[tsConfigPath];
            let tsConfigExists = false;

            if (tsConfigCache) {
                tsConfig = tsConfigCache.data;
                tsConfigExists = tsConfigCache.exists;
            } else {
                tsConfigExists = existsSync(tsConfigPath);
                this.resolvedTsConfig[tsConfigPath] = { exists: tsConfigExists, data: {} };
                if (tsConfigExists) {
                    try {
                        tsConfig = this.readJson(tsConfigPath) || {};
                        // resolve extends recursively
                        let dir = currentDir;
                        while (tsConfig.extends) {
                            const file = isAbsolute(tsConfig.extends) ? tsConfig.extends : join(dir, tsConfig.extends);
                            const ext = this.readJson(file) || {};
                            delete tsConfig.extends;
                            tsConfig = Object.assign(ext, tsConfig);
                            dir = dirname(file);
                        }
                        this.resolvedTsConfig[tsConfigPath].data = tsConfig;
                    } catch (error: any) {
                        console.warn(`Could not parse ${tsConfigPath}: ${error}`);
                    }
                }
            }

            if (reflection === undefined && packageJson.deepkitTypeCompilerOptions !== undefined) {
                return {
                    mode: this.parseReflectionMode(packageJson.deepkitTypeCompilerOptions.reflection, currentDir),
                    baseDir: currentDir,
                    options: this.parseReflectionOptionsDefaults(packageJson.deepkitTypeCompilerOptions || {})
                };
            }

            if (reflection === undefined && tsConfig.deepkitTypeCompilerOptions !== undefined) {
                return {
                    mode: this.parseReflectionMode(tsConfig.deepkitTypeCompilerOptions.reflection, currentDir),
                    baseDir: currentDir,
                    options: this.parseReflectionOptionsDefaults(tsConfig.deepkitTypeCompilerOptions || {})
                };
            }

            if (packageJsonExists) {
                //we end the search at package.json so that package in node_modules without reflection option
                //do not inherit the tsconfig from the project.
                break;
            }

            const next = join(currentDir, '..');
            if (resolve(next) === resolve(currentDir)) break; //we are at root
            currentDir = next;
        }

        return { mode: reflection || 'never', options: this.parseReflectionOptionsDefaults({}) };
    }
}

export class DeclarationTransformer extends ReflectionTransformer {

    protected addExports: { identifier: string }[] = [];

    transformSourceFile(sourceFile: SourceFile): SourceFile {
        if ((sourceFile as any).deepkitDeclarationTransformed) return sourceFile;
        (sourceFile as any).deepkitDeclarationTransformed = true;

        this.sourceFile = sourceFile;
        this.addExports = [];

        const reflection = this.findReflectionConfig(sourceFile);
        if (reflection.mode === 'never') {
            return sourceFile;
        }

        const visitor = (node: Node): any => {
            node = visitEachChild(node, visitor, this.context);

            if ((isTypeAliasDeclaration(node) || isInterfaceDeclaration(node)) && hasModifier(node, SyntaxKind.ExportKeyword)) {
                //original needed here since TS does not emit jsDoc in the declaration transformer. I don't know why.
                const reflection = this.findReflectionConfig((node as any).original || node);
                if (reflection.mode !== 'never') {
                    this.addExports.push({ identifier: getIdentifierName(this.getDeclarationVariableName(node.name)) });
                }
            }

            return node;
        };
        this.sourceFile = visitNode(this.sourceFile, visitor);

        if (this.addExports.length) {
            const exports: Statement[] = [];
            const handledIdentifier: string[] = [];
            for (const imp of this.addExports) {
                if (handledIdentifier.includes(imp.identifier)) continue;
                handledIdentifier.push(imp.identifier);

                //export declare type __ΩXY = any[];
                exports.push(this.f.createTypeAliasDeclaration([
                        this.f.createModifier(SyntaxKind.ExportKeyword),
                        this.f.createModifier(SyntaxKind.DeclareKeyword)
                    ], this.f.createIdentifier(imp.identifier),
                    undefined,
                    this.f.createArrayTypeNode(this.f.createKeywordTypeNode(SyntaxKind.AnyKeyword))
                ));
            }

            this.sourceFile = this.f.updateSourceFile(this.sourceFile, [...this.sourceFile.statements, ...exports]);
        }

        return this.sourceFile;
    }
}

let loaded = false;

export const transformer: CustomTransformerFactory = function deepkitTransformer(context) {
    if (!loaded) {
        debug('@deepkit/type transformer loaded\n');
        loaded = true;
    }
    return new ReflectionTransformer(context);
};

export const declarationTransformer: CustomTransformerFactory = function deepkitDeclarationTransformer(context) {
    return new DeclarationTransformer(context);
};
<|MERGE_RESOLUTION|>--- conflicted
+++ resolved
@@ -74,12 +74,14 @@
 
 import {
     ensureImportIsEmitted,
-    extractJSDocAttribute, getEntityName,
+    extractJSDocAttribute,
+    getEntityName,
     getGlobalsOfSourceFile,
     getIdentifierName,
     getNameAsString,
     getPropertyName,
-    hasModifier, isBuiltType,
+    hasModifier,
+    isBuiltType,
     isNodeWithLocals,
     NodeConverter,
     PackExpression,
@@ -544,7 +546,7 @@
         'lib.es2017.typedarrays.d.ts',
     ];
 
-    public embedAssignType: boolean = false;
+    protected embedAssignType: boolean = false;
 
     protected reflectionMode?: typeof reflectionModes[number];
     protected reflectionOptions?: ReflectionOptions;
@@ -2191,7 +2193,6 @@
                     const isGlobal = resolved.importDeclaration === undefined && declarationSourceFile.fileName !== this.sourceFile.fileName;
                     const isFromImport = resolved.importDeclaration !== undefined;
 
-
                     if (this.isExcluded(declarationSourceFile.fileName)) {
                         program.pushOp(ReflectionOp.any);
                         return;
@@ -2225,24 +2226,7 @@
                                 return;
                             }
 
-<<<<<<< HEAD
-=======
-                            // check if this is a viable option:
-                            // //check if the referenced file has reflection info emitted. if not, any is emitted for that reference
-                            // const typeVar = runtimeRypeName;
-                            // //check if typeVar is exported in referenced file
-                            // const builtType = isNodeWithLocals(found) && found.locals && found.locals.has(typeVar.escapedText);
-                            // if (!builtType) {
-                            //     program.pushOp(ReflectionOp.any);
-                            //     return;
-                            // }
-
->>>>>>> 6909fa84
-                            //check if the referenced file has reflection info emitted. if not, any is emitted for that reference
-                            const typeVar = this.getDeclarationVariableName(typeName);
-                            //check if typeVar is exported in referenced file
-                            const builtType = isBuiltType(typeVar, found);
-
+                            const builtType = isBuiltType(runtimeTypeName, found);
                             if (!builtType) {
                                 if (!this.shouldInlineExternalImport(resolved.importDeclaration, typeName, declarationReflection)) return;
                                 this.embedDeclarations.set(declaration, {
@@ -2257,13 +2241,8 @@
                                     return;
                                 }
 
-<<<<<<< HEAD
-                                this.addImports.push({ identifier: this.getDeclarationVariableName(typeName), from: resolved.importDeclaration.moduleSpecifier });
+                                this.addImports.push({ identifier: runtimeTypeName, from: resolved.importDeclaration.moduleSpecifier });
                             }
-=======
-                            // this.addImports.push({ identifier: typeVar, from: resolved.importDeclaration.moduleSpecifier });
-                            this.addImports.push({ identifier: runtimeTypeName, from: resolved.importDeclaration.moduleSpecifier });
->>>>>>> 6909fa84
                         }
                     } else {
                         //it's a reference type inside the same file. Make sure its type is reflected
