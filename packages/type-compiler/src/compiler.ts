/*
 * Deepkit Framework
 * Copyright (c) Deepkit UG, Marc J. Schmidt
 *
 * This program is free software: you can redistribute it and/or modify
 * it under the terms of the MIT License.
 *
 * You should have received a copy of the MIT License along with this program.
 */
<<<<<<< HEAD
import { knownLibFilesForCompilerOptions } from '@typescript/vfs';
import ts, {
=======

import type {
    __String,
>>>>>>> 6eb0436c
    ArrayTypeNode,
    ArrowFunction,
    Block,
    Bundle,
    CallSignatureDeclaration,
    ClassDeclaration,
    ClassElement,
    ClassExpression,
    CompilerHost,
    CompilerOptions,
    ConciseBody,
    ConditionalTypeNode,
    ConstructSignatureDeclaration,
    ConstructorDeclaration,
    ConstructorTypeNode,
    CustomTransformer,
    CustomTransformerFactory,
    Declaration,
    EntityName,
    EnumDeclaration,
    ExportDeclaration,
    Expression,
    ExpressionWithTypeArguments,
    FunctionDeclaration,
    FunctionExpression,
    FunctionTypeNode,
    Identifier,
    ImportDeclaration,
    IndexSignatureDeclaration,
    IndexedAccessTypeNode,
    InferTypeNode,
    InterfaceDeclaration,
    IntersectionTypeNode,
    LiteralTypeNode,
    MappedTypeNode,
    MethodDeclaration,
    MethodSignature,
    Modifier,
    ModuleDeclaration,
    Node,
    NodeFactory,
    ParseConfigHost,
    PropertyAccessExpression,
    PropertyDeclaration,
    PropertySignature,
    QualifiedName,
    RestTypeNode,
    SignatureDeclaration,
    Statement,
    TemplateLiteralTypeNode,
    TransformationContext,
    TupleTypeNode,
    TypeAliasDeclaration,
    TypeChecker,
    TypeLiteralNode,
    TypeNode,
    TypeOperatorNode,
    TypeParameterDeclaration,
    TypeQueryNode,
    TypeReferenceNode,
    UnionTypeNode,
    __String,
} from 'typescript';

import ts from 'typescript';

import {
    MappedModifier,
    ReflectionOp,
    TypeNumberBrand,
} from '@deepkit/type-spec';

import {
    Matcher,
    ReflectionConfig,
    ReflectionConfigCache,
    getResolver,
    loadReflectionConfig,
    reflectionModeMatcher,
} from './config.js';
import { debug } from './debug.js';
import { External, ExternalLibraryImport } from './external.js';
import {
    NodeConverter,
    PackExpression,
    ensureImportIsEmitted,
    extractJSDocAttribute,
    findSourceFile,
    getEntityName,
    getExternalRuntimeTypeName,
    getGlobalsOfSourceFile,
    getIdentifierName,
    getNameAsString,
    getPropertyName,
    getRuntimeTypeName,
    hasModifier,
    hasSourceFile,
    isBuiltType,
    isNodeWithLocals,
    serializeEntityNameAsExpression,
} from './reflection-ast.js';
import { Resolver } from './resolver.js';
import { SourceFile } from './ts-types.js';

const {
    visitEachChild,
    visitNode,
    isPropertyAssignment,
    isArrayTypeNode,
    isArrowFunction,
    isCallExpression,
    isCallSignatureDeclaration,
    isClassDeclaration,
    isClassExpression,
    isConstructorDeclaration,
    isConstructorTypeNode,
    isConstructSignatureDeclaration,
    isEnumDeclaration,
    isExportDeclaration,
    isExpressionWithTypeArguments,
    isFunctionDeclaration,
    isFunctionExpression,
    isFunctionLike,
    isIdentifier,
    isImportClause,
    isImportDeclaration,
    isImportSpecifier,
    isInferTypeNode,
    isInterfaceDeclaration,
    isMethodDeclaration,
    isMethodSignature,
    isModuleDeclaration,
    isNamedExports,
    isNamedTupleMember,
    isNewExpression,
    isObjectLiteralExpression,
    isOptionalTypeNode,
    isParameter,
    isParenthesizedExpression,
    isParenthesizedTypeNode,
    isPropertyAccessExpression,
    isQualifiedName,
    isSourceFile,
    isStringLiteral,
    isTypeAliasDeclaration,
    isTypeLiteralNode,
    isTypeParameterDeclaration,
    isTypeQueryNode,
    isTypeReferenceNode,
    isUnionTypeNode,
    isExpressionStatement,
    isVariableDeclaration,
    getEffectiveConstraintOfTypeParameter,
    addSyntheticLeadingComment,
    createCompilerHost,
    createPrinter,
    escapeLeadingUnderscores,
    EmitHint,
    NodeFlags,
    SyntaxKind,
    ScriptTarget,
    ModifierFlags,
    ScriptKind,
} = ts;

export function encodeOps(ops: ReflectionOp[]): string {
    return ops.map(v => String.fromCharCode(v + 33)).join('');
}

function filterUndefined(object: { [name: string]: any }): {
    [name: string]: any;
} {
    return Object.fromEntries(
        Object.entries(object).filter(([, v]) => v !== undefined),
    );
}

export const packSizeByte: number = 6;

const serverEnv = 'undefined' !== typeof process;

/**
 * It can't be more ops than this given number
 */
export const packSize: number = 2 ** packSizeByte; //64

const OPs: { [op in ReflectionOp]?: { params: number } } = {
    [ReflectionOp.literal]: { params: 1 },
    // [ReflectionOp.pointer]: { params: 1 },
    // [ReflectionOp.arg]: { params: 1 },
    [ReflectionOp.classReference]: { params: 1 },
    [ReflectionOp.propertySignature]: { params: 1 },
    [ReflectionOp.property]: { params: 1 },
    [ReflectionOp.jump]: { params: 1 },
    [ReflectionOp.enum]: { params: 0 },
    [ReflectionOp.enumMember]: { params: 1 },
    [ReflectionOp.typeParameter]: { params: 1 },
    [ReflectionOp.typeParameterDefault]: { params: 1 },
    [ReflectionOp.mappedType]: { params: 2 },
    [ReflectionOp.call]: { params: 1 },
    [ReflectionOp.inline]: { params: 1 },
    [ReflectionOp.inlineCall]: { params: 2 },
    [ReflectionOp.loads]: { params: 2 },
    [ReflectionOp.infer]: { params: 2 },
    [ReflectionOp.defaultValue]: { params: 1 },
    [ReflectionOp.parameter]: { params: 1 },
    [ReflectionOp.method]: { params: 1 },
    [ReflectionOp.function]: { params: 1 },
    [ReflectionOp.description]: { params: 1 },
    [ReflectionOp.numberBrand]: { params: 1 },
    [ReflectionOp.typeof]: { params: 1 },
    [ReflectionOp.classExtends]: { params: 1 },
    [ReflectionOp.distribute]: { params: 1 },
    [ReflectionOp.jumpCondition]: { params: 2 },
    [ReflectionOp.typeName]: { params: 1 },
    [ReflectionOp.implements]: { params: 1 },
};

export function debugPackStruct(
    sourceFile: SourceFile,
    forType: Node,
    pack: { ops: ReflectionOp[]; stack: PackExpression[] },
): void {
    const items: any[] = [];

    for (let i = 0; i < pack.ops.length; i++) {
        const op = pack.ops[i];
        const opInfo = OPs[op];
        items.push(ReflectionOp[op]);
        if (opInfo && opInfo.params > 0) {
            for (let j = 0; j < opInfo.params; j++) {
                const address = pack.ops[++i];
                items.push(address);
            }
        }
    }

    const printer = createPrinter();
    const stack: any[] = [];
    for (const s of pack.stack) {
        if ('object' === typeof s && 'getText' in s) {
            stack.push(printer.printNode(EmitHint.Unspecified, s, sourceFile));
        } else {
            stack.push(JSON.stringify(s));
        }
    }
    console.log(stack.join(','), '|', ...items);
}

interface Frame {
    variables: { name: string; index: number }[];
    opIndex: number;
    conditional?: true;
    previous?: Frame;
}

function findVariable(
    frame: Frame,
    name: string,
    frameOffset: number = 0,
): { frameOffset: number; stackIndex: number } | undefined {
    const variable = frame.variables.find(v => v.name === name);
    if (variable) {
        return { frameOffset, stackIndex: variable.index };
    }

    if (frame.previous)
        return findVariable(frame.previous, name, frameOffset + 1);

    return;
}

function findConditionalFrame(frame: Frame): Frame | undefined {
    if (frame.conditional) return frame;
    if (frame.previous) return findConditionalFrame(frame.previous);

    return;
}

type StackEntry = Expression | string | number | boolean;

class CompilerProgram {
    protected ops: ReflectionOp[] = [];
    protected stack: StackEntry[] = [];
    protected mainOffset: number = 0;

    protected stackPosition: number = 0;

    protected frame: Frame = { variables: [], opIndex: 0 };

    protected activeCoRoutines: { ops: ReflectionOp[] }[] = [];
    protected coRoutines: { ops: ReflectionOp[] }[] = [];

    constructor(
        public forNode: Node,
        public sourceFile: SourceFile,
    ) {}

    buildPackStruct() {
        const ops: ReflectionOp[] = [...this.ops];

        if (this.coRoutines.length) {
            for (let i = this.coRoutines.length - 1; i >= 0; i--) {
                ops.unshift(...this.coRoutines[i].ops);
            }
        }

        if (this.mainOffset) {
            ops.unshift(ReflectionOp.jump, this.mainOffset);
        }

        return { ops, stack: this.stack };
    }

    isEmpty(): boolean {
        return this.ops.length === 0;
    }

    pushConditionalFrame(): void {
        const frame = this.pushFrame();
        frame.conditional = true;
    }

    pushStack(item: StackEntry): number {
        this.stack.push(item);
        return this.stackPosition++;
    }

    pushCoRoutine(): void {
        this.pushFrame(true); //co-routines have implicit stack frames due to call convention
        this.activeCoRoutines.push({ ops: [] });
    }

    popCoRoutine(): number {
        const coRoutine = this.activeCoRoutines.pop();
        if (!coRoutine) throw new Error('No active co routine found');
        this.popFrameImplicit();
        if (this.mainOffset === 0) {
            this.mainOffset = 2; //we add JUMP + index when building the program
        }
        const startIndex = this.mainOffset;
        coRoutine.ops.push(ReflectionOp.return);
        this.coRoutines.push(coRoutine);
        this.mainOffset += coRoutine.ops.length;
        return startIndex;
    }

    pushOp(...ops: ReflectionOp[]): void {
        for (const op of ops) {
            if ('number' !== typeof op) {
                throw new Error('No valid OP added');
            }
            // if (op + 33 > 126) {
            //todo: encode as var int
            // throw new Error('stack pointer too big ' + op);
            // }
        }
        if (this.activeCoRoutines.length) {
            this.activeCoRoutines[this.activeCoRoutines.length - 1].ops.push(
                ...ops,
            );
            return;
        }

        this.ops.push(...ops);
    }

    pushOpAtFrame(frame: Frame, ...ops: ReflectionOp[]): void {
        if (this.activeCoRoutines.length) {
            this.activeCoRoutines[this.activeCoRoutines.length - 1].ops.splice(
                frame.opIndex,
                0,
                ...ops,
            );
            return;
        }

        this.ops.splice(frame.opIndex, 0, ...ops);
    }

    /**
     * Returns the index of the `entry` in the stack, if already exists. If not, add it, and return that new index.
     */
    findOrAddStackEntry(entry: any): number {
        const index = this.stack.indexOf(entry);
        if (index !== -1) return index;
        return this.pushStack(entry);
    }

    /**
     * To make room for a stack entry expected on the stack as input for example.
     */
    increaseStackPosition(): number {
        return this.stackPosition++;
    }

    protected resolveFunctionParameters = new Map<Node, number>();

    resolveFunctionParametersIncrease(fn: Node) {
        this.resolveFunctionParameters.set(
            fn,
            (this.resolveFunctionParameters.get(fn) || 0) + 1,
        );
    }

    resolveFunctionParametersDecrease(fn: Node) {
        this.resolveFunctionParameters.set(
            fn,
            (this.resolveFunctionParameters.get(fn) || 1) - 1,
        );
    }

    isResolveFunctionParameters(fn: Node) {
        return (this.resolveFunctionParameters.get(fn) || 0) > 0;
    }

    /**
     *
     * Each pushFrame() call needs a popFrame() call.
     */
    pushFrame(implicit: boolean = false) {
        if (!implicit) this.pushOp(ReflectionOp.frame);
        const opIndex = this.activeCoRoutines.length
            ? this.activeCoRoutines[this.activeCoRoutines.length - 1].ops.length
            : this.ops.length;
        this.frame = { previous: this.frame, variables: [], opIndex };
        return this.frame;
    }

    findConditionalFrame() {
        return findConditionalFrame(this.frame);
    }

    /**
     * Remove stack without doing it as OP in the processor. Some other command calls popFrame() already, which makes popFrameImplicit() an implicit popFrame.
     * e.g. union, class, etc. all call popFrame(). the current CompilerProgram needs to be aware of that, which this function is for.
     */
    popFrameImplicit() {
        if (this.frame.previous) this.frame = this.frame.previous;
    }

    moveFrame() {
        this.pushOp(ReflectionOp.moveFrame);
        if (this.frame.previous) this.frame = this.frame.previous;
    }

    pushVariable(name: string, frame: Frame = this.frame): number {
        this.pushOpAtFrame(frame, ReflectionOp.var);
        frame.variables.push({
            index: frame.variables.length,
            name,
        });
        return frame.variables.length - 1;
    }

    pushTemplateParameter(name: string, withDefault: boolean = false): number {
        this.pushOp(
            withDefault
                ? ReflectionOp.typeParameterDefault
                : ReflectionOp.typeParameter,
            this.findOrAddStackEntry(name),
        );
        this.frame.variables.push({
            index: this.frame.variables.length,
            name,
        });
        return this.frame.variables.length - 1;
    }

    findVariable(name: string, frame = this.frame) {
        return findVariable(frame, name);
    }
}

function getAssignTypeExpression(call: Expression): Expression | undefined {
    if (isParenthesizedExpression(call) && isCallExpression(call.expression)) {
        call = call.expression;
    }

    if (
        isCallExpression(call) &&
        isIdentifier(call.expression) &&
        getIdentifierName(call.expression) === '__assignType' &&
        call.arguments.length > 0
    ) {
        return call.arguments[0];
    }

    return;
}

function getReceiveTypeParameter(
    type: TypeNode,
): TypeReferenceNode | undefined {
    if (isUnionTypeNode(type)) {
        for (const t of type.types) {
            const rfn = getReceiveTypeParameter(t);
            if (rfn) return rfn;
        }
    } else if (
        isTypeReferenceNode(type) &&
        isIdentifier(type.typeName) &&
        getIdentifierName(type.typeName) === 'ReceiveType' &&
        !!type.typeArguments &&
        type.typeArguments.length === 1
    )
        return type;

    return;
}

export class Cache {
    resolver: ReflectionConfigCache = {};
    sourceFiles: { [fileName: string]: SourceFile } = {};

    globalSourceFiles?: SourceFile[];

    /**
     * Signals the cache to check if it needs to be cleared.
     */
    tick() {
        if (Object.keys(this.sourceFiles).length > 300) {
            this.sourceFiles = {};
        }
    }
}

/**
 * Read the TypeScript AST and generate pack struct (instructions + pre-defined stack).
 *
 * This transformer extracts type and add the encoded (so its small and low overhead) at classes and functions as property.
 *
 * Deepkit/type can then extract and decode them on-demand.
 */
export class ReflectionTransformer implements CustomTransformer {
    sourceFile!: SourceFile;
    protected f: NodeFactory;

    protected embedAssignType: boolean = false;

    /**
     * Types added to this map will get a type program directly under it.
     * This is for types used in the very same file.
     */
    protected compileDeclarations = new Map<
        TypeAliasDeclaration | InterfaceDeclaration | EnumDeclaration,
        { name: EntityName; sourceFile: SourceFile; compiled?: Statement[] }
    >();

    /**
     * Types added to this map will get a type program at the top root level of the program.
     * This is for imported types, which need to be inlined into the current file, as we do not emit type imports (TS will omit them).
     */
    protected embedDeclarations = new Map<
        Node,
        { name: EntityName; sourceFile: SourceFile }
    >();

    /**
     * When a node was embedded or compiled (from the maps above), we store it here to know to not add it again.
     */
    protected compiledDeclarations = new Set<Node>();

    protected addImports: { from: Expression; identifier: Identifier }[] = [];

    protected external: External;
    protected nodeConverter: NodeConverter;
    protected typeChecker?: TypeChecker;
    protected resolver: Resolver;
    protected host: CompilerHost;
    protected overriddenHost = false;
    protected overriddenReflectionMatcher?: Matcher;

    protected compilerOptions: CompilerOptions;

    /**
     * When a deep call expression was found a script-wide variable is necessary
     * as temporary storage.
     */
    protected tempResultIdentifier?: Identifier;
    protected parseConfigHost: ParseConfigHost;

    constructor(
        protected context: TransformationContext,
        protected cache: Cache = new Cache(),
    ) {
        this.f = context.factory;
        //it is important to not have undefined values like {paths: undefined} because it would override the read tsconfig.json
        this.compilerOptions = filterUndefined(context.getCompilerOptions());
        // compilerHost has no internal cache and is cheap to build, so no cache needed.
        // Resolver loads SourceFile which has cache implemented.
        this.host = createCompilerHost(this.compilerOptions);
        this.resolver = new Resolver(
            this.compilerOptions,
            this.host,
            this.cache.sourceFiles,
        );
        this.parseConfigHost = {
            useCaseSensitiveFileNames: true,
            fileExists: (path: string) => this.host.fileExists(path),
            readFile: (path: string) => this.host.readFile(path),
            readDirectory: (
                path: string,
                extensions?: readonly string[],
                exclude?: readonly string[],
                include?: readonly string[],
                depth?: number,
            ) => {
                if (!this.host.readDirectory) return [];
                return this.host.readDirectory(
                    path,
                    extensions || [],
                    exclude,
                    include || [],
                    depth,
                );
            },
        };
        this.external = new External(this.resolver);
        this.nodeConverter = new NodeConverter(this.f, this.external);
    }

    forHost(host: CompilerHost): this {
        this.host = host;
        this.resolver.host = host;
        this.overriddenHost = true;
        return this;
    }

    withReflection(config: ReflectionConfig): this {
        this.overriddenReflectionMatcher = (path: string) => {
            const mode = reflectionModeMatcher(config, path);
            return {
                mode,
                tsConfigPath: '',
                inlineExternalLibraryImports:
                    config.inlineExternalLibraryImports,
            };
        };
        return this;
    }

    transformBundle(node: Bundle): Bundle {
        return node;
    }

    getTempResultIdentifier(): Identifier {
        if (this.tempResultIdentifier) return this.tempResultIdentifier;

        const locals = isNodeWithLocals(this.sourceFile)
            ? this.sourceFile.locals
            : undefined;

        if (locals) {
            let found = 'Ωr';
            for (let i = 0; ; i++) {
                found = 'Ωr' + (i ? i : '');
                if (!locals.has(escapeLeadingUnderscores(found))) break;
            }
            this.tempResultIdentifier = this.f.createIdentifier(found);
        } else {
            this.tempResultIdentifier = this.f.createIdentifier('Ωr');
        }
        return this.tempResultIdentifier;
    }

    protected getReflectionConfig(sourceFile: { fileName: string }) {
        if (this.overriddenReflectionMatcher) {
            return this.overriddenReflectionMatcher(sourceFile.fileName);
        }
        return loadReflectionConfig(
            this.cache.resolver,
            this.parseConfigHost,
            this.compilerOptions,
            sourceFile,
        );
    }

    protected setSourceFile(sourceFile: SourceFile) {
        this.sourceFile = sourceFile;
        this.external.sourceFile = sourceFile;
    }

    transformSourceFile(sourceFile: SourceFile): SourceFile {
        this.setSourceFile(sourceFile);

        //if it's not a TS/TSX file, we do not transform it
        if (
            sourceFile.scriptKind !== ScriptKind.TS &&
            sourceFile.scriptKind !== ScriptKind.TSX
        )
            return sourceFile;

        if ((sourceFile as any).deepkitTransformed) return sourceFile;
        (sourceFile as any).deepkitTransformed = true;
        this.embedAssignType = false;
        this.addImports = [];

        const start = Date.now();
        const reflection = this.getReflectionConfig(sourceFile);

        if (reflection.mode === 'never') {
            debug(
                `Transform file with reflection=${reflection.mode} (${this.getModuleType()}) ${sourceFile.fileName} via config ${reflection.tsConfigPath || 'none'}.`,
            );
            return sourceFile;
        }

        if (!(sourceFile as any).locals) {
            //@ts-ignore
            ts.bindSourceFile(sourceFile, this.compilerOptions);
        }

        if (sourceFile.kind !== SyntaxKind.SourceFile) {
            if ('undefined' === typeof require) {
                throw new Error(
                    `Invalid TypeScript library imported. SyntaxKind different ${sourceFile.kind} !== ${SyntaxKind.SourceFile}.`,
                );
            }
            const path = require.resolve('typescript');
            throw new Error(
                `Invalid TypeScript library imported. SyntaxKind different ${sourceFile.kind} !== ${SyntaxKind.SourceFile}. typescript package path: ${path}`,
            );
        }

        const visitor = (node: Node): any => {
            node = visitEachChild(node, visitor, this.context);

            if (
                isInterfaceDeclaration(node) ||
                isTypeAliasDeclaration(node) ||
                isEnumDeclaration(node)
            ) {
                if (this.isWithReflection(sourceFile, node)) {
                    this.compileDeclarations.set(node, {
                        name: node.name,
                        sourceFile: this.sourceFile,
                    });
                }
            }

            if (
                isMethodDeclaration(node) &&
                node.parent &&
                node.body &&
                isObjectLiteralExpression(node.parent)
            ) {
                //replace MethodDeclaration with MethodExpression
                // {add(v: number) {}} => {add: function (v: number) {}}
                //so that __type can be added.
                //{default(){}} can not be converted without losing the function name, so we skip that for the moment.
                let valid = true;
                if (
                    node.name.kind === SyntaxKind.Identifier &&
                    getIdentifierName(node.name) === 'default'
                )
                    valid = false;
                if (valid) {
                    const method = this.decorateFunctionExpression(
                        this.f.createFunctionExpression(
                            node.modifiers as ReadonlyArray<Modifier>,
                            node.asteriskToken,
                            isIdentifier(node.name) ? node.name : undefined,
                            node.typeParameters,
                            node.parameters,
                            node.type,
                            node.body,
                        ),
                    );
                    node = this.f.createPropertyAssignment(node.name, method);
                }
            }

            if (isClassDeclaration(node)) {
                return this.decorateClass(sourceFile, node);
            } else if (isParameter(node) && node.parent && node.type) {
                // ReceiveType
                const typeParameters = isConstructorDeclaration(node.parent)
                    ? node.parent.parent.typeParameters
                    : node.parent.typeParameters;
                if (!typeParameters) return node;

                const receiveType = getReceiveTypeParameter(node.type);
                if (receiveType && receiveType.typeArguments) {
                    const first = receiveType.typeArguments[0];
                    if (
                        first &&
                        isTypeReferenceNode(first) &&
                        isIdentifier(first.typeName)
                    ) {
                        const name = getIdentifierName(first.typeName);
                        //find type parameter position
                        const index = typeParameters.findIndex(
                            v => getIdentifierName(v.name) === name,
                        );

                        let container: Expression =
                            this.f.createIdentifier('globalThis');
                        if (isArrowFunction(node.parent)) {
                            const next =
                                this.getArrowFunctionΩPropertyAccessIdentifier(
                                    node.parent,
                                );
                            if (!next) return node;
                            container = next;
                        } else if (
                            (isFunctionDeclaration(node.parent) ||
                                isFunctionExpression(node.parent)) &&
                            node.parent.name
                        ) {
                            container = node.parent.name;
                        } else if (
                            isMethodDeclaration(node.parent) &&
                            isIdentifier(node.parent.name)
                        ) {
                            container = this.f.createPropertyAccessExpression(
                                this.f.createIdentifier('this'),
                                node.parent.name,
                            );
                        } else if (isConstructorDeclaration(node.parent)) {
                            container = this.f.createPropertyAccessExpression(
                                this.f.createIdentifier('this'),
                                'constructor',
                            );
                        }

                        return this.f.updateParameterDeclaration(
                            node,
                            node.modifiers as ReadonlyArray<Modifier>,
                            node.dotDotDotToken,
                            node.name,
                            node.questionToken,
                            receiveType,
                            this.f.createElementAccessChain(
                                this.f.createPropertyAccessExpression(
                                    container,
                                    this.f.createIdentifier('Ω'),
                                ),
                                this.f.createToken(SyntaxKind.QuestionDotToken),
                                this.f.createNumericLiteral(index),
                            ),
                        );
                    }
                }
            } else if (isClassExpression(node)) {
                return this.decorateClass(sourceFile, node);
            } else if (isFunctionExpression(node)) {
                return this.decorateFunctionExpression(this.injectResetΩ(node));
            } else if (isFunctionDeclaration(node)) {
                return this.decorateFunctionDeclaration(
                    this.injectResetΩ(node),
                );
            } else if (
                isMethodDeclaration(node) ||
                isConstructorDeclaration(node)
            ) {
                return this.injectResetΩ(node);
            } else if (isArrowFunction(node)) {
                return this.decorateArrowFunction(this.injectResetΩ(node));
            } else if (
                (isNewExpression(node) || isCallExpression(node)) &&
                node.typeArguments &&
                node.typeArguments.length > 0
            ) {
                if (isCallExpression(node)) {
                    const autoTypeFunctions = [
                        'valuesOf',
                        'propertiesOf',
                        'typeOf',
                    ];
                    if (
                        isIdentifier(node.expression) &&
                        autoTypeFunctions.includes(
                            getIdentifierName(node.expression),
                        )
                    ) {
                        const args: Expression[] = [...node.arguments];

                        if (!args.length) {
                            args.push(this.f.createArrayLiteralExpression());
                        }

                        // const resolvedType = this.resolveType(node.typeArguments[0]);
                        const type = this.getTypeOfType(node.typeArguments[0]);
                        if (!type) return node;
                        args.push(type);

                        return this.f.updateCallExpression(
                            node,
                            node.expression,
                            node.typeArguments,
                            this.f.createNodeArray(args),
                        );
                    }
                }

                //put the type argument in FN.Ω
                const expressionToCheck =
                    getAssignTypeExpression(node.expression) || node.expression;
                if (isArrowFunction(expressionToCheck)) {
                    //inline arrow functions are excluded from type passing
                    return node;
                }

                const typeExpressions: Expression[] = [];
                for (const a of node.typeArguments) {
                    const type = this.getTypeOfType(a);
                    typeExpressions.push(
                        type || this.f.createIdentifier('undefined'),
                    );
                }

                let container: Expression =
                    this.f.createIdentifier('globalThis');
                if (isIdentifier(node.expression)) {
                    container = node.expression;
                } else if (isPropertyAccessExpression(node.expression)) {
                    container = node.expression;
                }

                const assignQ = this.f.createBinaryExpression(
                    this.f.createPropertyAccessExpression(container, 'Ω'),
                    this.f.createToken(SyntaxKind.EqualsToken),
                    this.f.createArrayLiteralExpression(typeExpressions),
                );

                const update: any = isNewExpression(node)
                    ? this.f.updateNewExpression
                    : this.f.updateCallExpression;

                if (isPropertyAccessExpression(node.expression)) {
                    //e.g. http.deep.response();
                    if (isCallExpression(node.expression.expression)) {
                        //e.g. http.deep().response();
                        //change to (Ωr = http.deep(), Ωr.response.Ω = [], Ωr).response()
                        const r = this.getTempResultIdentifier();
                        const assignQ = this.f.createBinaryExpression(
                            this.f.createPropertyAccessExpression(
                                this.f.createPropertyAccessExpression(
                                    r,
                                    node.expression.name,
                                ),
                                'Ω',
                            ),
                            this.f.createToken(SyntaxKind.EqualsToken),
                            this.f.createArrayLiteralExpression(
                                typeExpressions,
                            ),
                        );

                        return update(
                            node,
                            this.f.createPropertyAccessExpression(
                                this.f.createParenthesizedExpression(
                                    this.f.createBinaryExpression(
                                        this.f.createBinaryExpression(
                                            this.f.createBinaryExpression(
                                                r,
                                                this.f.createToken(
                                                    ts.SyntaxKind.EqualsToken,
                                                ),
                                                node.expression.expression,
                                            ),
                                            this.f.createToken(
                                                ts.SyntaxKind.CommaToken,
                                            ),
                                            assignQ,
                                        ),
                                        this.f.createToken(
                                            ts.SyntaxKind.CommaToken,
                                        ),
                                        r,
                                    ),
                                ),
                                node.expression.name,
                            ),
                            node.typeArguments,
                            node.arguments,
                        );
                    } else if (
                        isParenthesizedExpression(node.expression.expression)
                    ) {
                        //e.g. (http.deep()).response();
                        //only work necessary when `http.deep()` is using type args and was converted to:
                        //  (Ω = [], http.deep()).response()

                        //it's a call like (obj.method.Ω = ['a'], obj.method()).method()
                        //which needs to be converted so that Ω is correctly read by the last call
                        //(r = (obj.method.Ω = [['a']], obj.method()), obj.method.Ω = [['b']], r).method());

                        const r = this.getTempResultIdentifier();
                        const assignQ = this.f.createBinaryExpression(
                            this.f.createPropertyAccessExpression(
                                this.f.createPropertyAccessExpression(
                                    r,
                                    node.expression.name,
                                ),
                                'Ω',
                            ),
                            this.f.createToken(SyntaxKind.EqualsToken),
                            this.f.createArrayLiteralExpression(
                                typeExpressions,
                            ),
                        );

                        const updatedNode = update(
                            node,
                            this.f.updatePropertyAccessExpression(
                                node.expression,
                                this.f.updateParenthesizedExpression(
                                    node.expression.expression,
                                    this.f.createBinaryExpression(
                                        this.f.createBinaryExpression(
                                            this.f.createBinaryExpression(
                                                r,
                                                this.f.createToken(
                                                    SyntaxKind.EqualsToken,
                                                ),
                                                node.expression.expression
                                                    .expression,
                                            ),
                                            this.f.createToken(
                                                SyntaxKind.CommaToken,
                                            ),
                                            assignQ,
                                        ),
                                        this.f.createToken(
                                            SyntaxKind.CommaToken,
                                        ),
                                        r,
                                    ),
                                ),
                                node.expression.name,
                            ),
                            node.typeArguments,
                            node.arguments,
                        );

                        return this.f.createParenthesizedExpression(
                            updatedNode,
                        );
                    } else {
                        //e.g. http.deep.response();
                        //nothing to do
                    }
                }

                //(fn.Ω = [], call())
                return this.f.createParenthesizedExpression(
                    this.f.createBinaryExpression(
                        assignQ,
                        this.f.createToken(SyntaxKind.CommaToken),
                        node,
                    ),
                );
            }

            return node;
        };
        this.setSourceFile(visitNode(this.sourceFile, visitor));

        const newTopStatements: Statement[] = [];

        while (true) {
            let allCompiled = true;
            for (const d of this.compileDeclarations.values()) {
                if (d.compiled) continue;
                allCompiled = false;
                break;
            }

            if (
                this.embedDeclarations.size === 0 &&
                this.external.compileExternalLibraryImports.size === 0 &&
                allCompiled
            ) {
                break;
            }

            for (const [node, d] of [...this.compileDeclarations.entries()]) {
                if (d.compiled) continue;
                d.compiled = this.createProgramVarFromNode(
                    node,
                    d.name,
                    this.sourceFile,
                );
            }

            if (this.embedDeclarations.size) {
                for (const node of this.embedDeclarations.keys()) {
                    this.compiledDeclarations.add(node);
                }
                const entries = Array.from(this.embedDeclarations.entries());
                this.embedDeclarations.clear();
                for (const [node, d] of entries) {
                    newTopStatements.push(
                        ...this.createProgramVarFromNode(
                            node,
                            d.name,
                            d.sourceFile,
                        ),
                    );
                }
            }

            if (this.external.compileExternalLibraryImports.size) {
                for (const imports of this.external.compileExternalLibraryImports.values()) {
                    for (const { declaration } of imports.values()) {
                        this.compiledDeclarations.add(declaration);
                    }
                }
                const entries = Array.from(
                    this.external.compileExternalLibraryImports.entries(),
                );
                this.external.compileExternalLibraryImports.clear();
                for (const [library, imports] of entries) {
                    if (!this.external.embeddedLibraryVariables.has(library)) {
                        const objectLiteral =
                            this.f.createObjectLiteralExpression();
                        const variableDeclaration =
                            this.f.createVariableDeclaration(
                                this.f.createIdentifier(
                                    getExternalRuntimeTypeName(library),
                                ),
                                undefined,
                                undefined,
                                objectLiteral,
                            );
                        const variableStatement =
                            this.f.createVariableStatement(
                                [],
                                this.f.createVariableDeclarationList(
                                    [variableDeclaration],
                                    NodeFlags.Const,
                                ),
                            );
                        newTopStatements.unshift(variableStatement);
                        this.external.embeddedLibraryVariables.add(library);
                    }

                    for (const value of imports.values()) {
                        this.external.startEmbeddingExternalLibraryImport(
                            value,
                        );
                        newTopStatements.push(
                            this.createProgramVarForExternalLibraryImport(
                                value.declaration,
                                value.name,
                                value.sourceFile,
                                value.module.packageId.name,
                            ),
                        );
                        this.external.finishEmbeddingExternalLibraryImport();
                    }
                }
            }
        }

        //externalize type aliases
        const compileDeclarations = (node: Node): any => {
            node = visitEachChild(node, compileDeclarations, this.context);

            if (
                isTypeAliasDeclaration(node) ||
                isInterfaceDeclaration(node) ||
                isEnumDeclaration(node)
            ) {
                const d = this.compileDeclarations.get(node);
                if (!d) {
                    return node;
                }
                this.compileDeclarations.delete(node);
                this.compiledDeclarations.add(node);
                if (d.compiled) {
                    return [...d.compiled, node];
                }
            }

            return node;
        };

        this.setSourceFile(visitNode(this.sourceFile, compileDeclarations));

        if (this.addImports.length) {
            const handledIdentifier: string[] = [];
            for (const imp of this.addImports) {
                if (
                    handledIdentifier.includes(
                        getIdentifierName(imp.identifier),
                    )
                )
                    continue;
                handledIdentifier.push(getIdentifierName(imp.identifier));
                if (this.getModuleType() === 'cjs') {
                    //var {identifier} = require('./bar')
                    const test = this.f.createIdentifier(
                        getIdentifierName(imp.identifier),
                    );
                    const variable = this.f.createVariableStatement(
                        undefined,
                        this.f.createVariableDeclarationList(
                            [
                                this.f.createVariableDeclaration(
                                    this.f.createObjectBindingPattern([
                                        this.f.createBindingElement(
                                            undefined,
                                            undefined,
                                            test,
                                        ),
                                    ]),
                                    undefined,
                                    undefined,
                                    this.f.createCallExpression(
                                        this.f.createIdentifier('require'),
                                        undefined,
                                        [imp.from],
                                    ),
                                ),
                            ],
                            NodeFlags.Const,
                        ),
                    );
                    const typeDeclWithComment = addSyntheticLeadingComment(
                        variable,
                        SyntaxKind.MultiLineCommentTrivia,
                        '@ts-ignore',
                        true,
                    );
                    newTopStatements.push(typeDeclWithComment);
                } else {
                    //import {identifier} from './bar.js'
                    // import { identifier as identifier } is used to avoid automatic elision of imports (in angular builds for example)
                    // that's probably a bit unstable.
                    const specifier = this.f.createImportSpecifier(
                        false,
                        undefined,
                        imp.identifier,
                    );
                    const namedImports = this.f.createNamedImports([specifier]);
                    const importStatement = this.f.createImportDeclaration(
                        undefined,
                        this.f.createImportClause(
                            false,
                            undefined,
                            namedImports,
                        ),
                        imp.from,
                    );
                    const typeDeclWithComment = addSyntheticLeadingComment(
                        importStatement,
                        SyntaxKind.MultiLineCommentTrivia,
                        '@ts-ignore',
                        true,
                    );
                    newTopStatements.push(typeDeclWithComment);
                }
            }
        }

        if (this.embedAssignType) {
            const assignType = this.f.createFunctionDeclaration(
                undefined,
                undefined,
                this.f.createIdentifier('__assignType'),
                undefined,
                [
                    this.f.createParameterDeclaration(
                        undefined,
                        undefined,
                        this.f.createIdentifier('fn'),
                        undefined,
                        undefined, //this.f.createKeywordTypeNode(SyntaxKind.AnyKeyword),
                        undefined,
                    ),
                    this.f.createParameterDeclaration(
                        undefined,
                        undefined,
                        this.f.createIdentifier('args'),
                        undefined,
                        undefined, //this.f.createKeywordTypeNode(SyntaxKind.AnyKeyword),
                        undefined,
                    ),
                ],
                undefined, //this.f.createKeywordTypeNode(SyntaxKind.AnyKeyword),
                this.f.createBlock(
                    [
                        this.f.createExpressionStatement(
                            this.f.createBinaryExpression(
                                this.f.createPropertyAccessExpression(
                                    this.f.createIdentifier('fn'),
                                    this.f.createIdentifier('__type'),
                                ),
                                this.f.createToken(SyntaxKind.EqualsToken),
                                this.f.createIdentifier('args'),
                            ),
                        ),
                        this.f.createReturnStatement(
                            this.f.createIdentifier('fn'),
                        ),
                    ],
                    true,
                ),
            );
            newTopStatements.push(assignType);
        }

        if (this.tempResultIdentifier) {
            newTopStatements.push(
                this.f.createVariableStatement(
                    undefined,
                    this.f.createVariableDeclarationList(
                        [
                            this.f.createVariableDeclaration(
                                this.tempResultIdentifier,
                                undefined,
                                undefined,
                                undefined,
                            ),
                        ],
                        ts.NodeFlags.None,
                    ),
                ),
            );
        }

        if (newTopStatements.length) {
            // we want to keep "use strict", or "use client", etc at the very top
            const indexOfFirstLiteralExpression =
                this.sourceFile.statements.findIndex(
                    v =>
                        isExpressionStatement(v) &&
                        isStringLiteral(v.expression),
                );

            const newStatements =
                indexOfFirstLiteralExpression === -1
                    ? [...newTopStatements, ...this.sourceFile.statements]
                    : [
                          ...this.sourceFile.statements.slice(
                              0,
                              indexOfFirstLiteralExpression + 1,
                          ),
                          ...newTopStatements,
                          ...this.sourceFile.statements.slice(
                              indexOfFirstLiteralExpression + 1,
                          ),
                      ];
            this.setSourceFile(
                this.f.updateSourceFile(this.sourceFile, newStatements),
            );
            // this.sourceFile = this.f.updateSourceFile(this.sourceFile, [...newTopStatements, ...this.sourceFile.statements]);
        }

        // console.log(createPrinter().printNode(EmitHint.SourceFile, this.sourceFile, this.sourceFile));
        const took = Date.now() - start;
        debug(
            `Transform file with reflection=${reflection.mode} took ${took}ms (${this.getModuleType()}) ${sourceFile.fileName} via config ${reflection.tsConfigPath || 'none'}.`,
        );
        return this.sourceFile;
    }

    protected getModuleType(): 'cjs' | 'esm' {
        if (
            this.compilerOptions.module === ts.ModuleKind.Node16 ||
            this.compilerOptions.module === ts.ModuleKind.NodeNext
        ) {
            if (this.sourceFile.impliedNodeFormat === ts.ModuleKind.ESNext) {
                return 'esm';
            }
            return 'cjs';
        }
        return this.compilerOptions.module === ts.ModuleKind.CommonJS
            ? 'cjs'
            : 'esm';
    }

    protected getArrowFunctionΩPropertyAccessIdentifier(
        node: ArrowFunction,
    ): Identifier | undefined {
        let { parent } = (node as any).original || node;
        if (isVariableDeclaration(parent) && isIdentifier(parent.name)) {
            return parent.name;
        } else if (isPropertyAssignment(parent) && isIdentifier(parent.name)) {
            const names: string[] = [];
            while (parent) {
                if (isObjectLiteralExpression(parent)) {
                    parent = parent.parent;
                } else if (isVariableDeclaration(parent)) {
                    names.unshift(getIdentifierName(parent.name as Identifier));
                    break;
                } else if (isIdentifier(parent.name)) {
                    names.unshift(getIdentifierName(parent.name));
                    parent = parent.parent;
                } else {
                    return;
                }
            }
            return this.f.createIdentifier(names.join('.'));
        }
        return;
    }

    protected injectResetΩ<
        T extends
            | FunctionDeclaration
            | FunctionExpression
            | MethodDeclaration
            | ConstructorDeclaration
            | ArrowFunction,
    >(node: T): T {
        let hasReceiveType = false;
        for (const param of node.parameters) {
            if (param.type && getReceiveTypeParameter(param.type))
                hasReceiveType = true;
        }
        if (!hasReceiveType) return node;

        let container: Expression = this.f.createIdentifier('globalThis');
        if (isArrowFunction(node)) {
            const next = this.getArrowFunctionΩPropertyAccessIdentifier(node);
            if (!next) return node;
            container = next;
        } else if (
            (isFunctionDeclaration(node) || isFunctionExpression(node)) &&
            node.name
        ) {
            container = node.name;
        } else if (isMethodDeclaration(node) && isIdentifier(node.name)) {
            container = this.f.createPropertyAccessExpression(
                this.f.createIdentifier('this'),
                node.name,
            );
        } else if (isConstructorDeclaration(node)) {
            container = this.f.createPropertyAccessExpression(
                this.f.createIdentifier('this'),
                'constructor',
            );
        }

        const reset: Statement = this.f.createExpressionStatement(
            this.f.createBinaryExpression(
                this.f.createPropertyAccessExpression(
                    container,
                    this.f.createIdentifier('Ω'),
                ),
                this.f.createToken(ts.SyntaxKind.EqualsToken),
                this.f.createIdentifier('undefined'),
            ),
        );
        const body = node.body
            ? this.f.updateBlock(node.body as Block, [
                  reset,
                  ...(node.body as Block).statements,
              ])
            : undefined;

        if (isArrowFunction(node)) {
            return this.f.updateArrowFunction(
                node,
                node.modifiers,
                node.typeParameters,
                node.parameters,
                node.type,
                node.equalsGreaterThanToken,
                body as ConciseBody,
            ) as T;
        } else if (isFunctionDeclaration(node)) {
            return this.f.updateFunctionDeclaration(
                node,
                node.modifiers,
                node.asteriskToken,
                node.name,
                node.typeParameters,
                node.parameters,
                node.type,
                body,
            ) as T;
        } else if (isFunctionExpression(node)) {
            return this.f.updateFunctionExpression(
                node,
                node.modifiers,
                node.asteriskToken,
                node.name,
                node.typeParameters,
                node.parameters,
                node.type,
                body || node.body,
            ) as T;
        } else if (isMethodDeclaration(node)) {
            return this.f.updateMethodDeclaration(
                node,
                node.modifiers as ReadonlyArray<Modifier>,
                node.asteriskToken,
                node.name,
                node.questionToken,
                node.typeParameters,
                node.parameters,
                node.type,
                body,
            ) as T;
        } else if (isConstructorDeclaration(node)) {
            return this.f.updateConstructorDeclaration(
                node,
                node.modifiers,
                node.parameters,
                body,
            ) as T;
        }
        return node;
    }

    protected createProgramVarForExternalLibraryImport(
        node: Node,
        name: EntityName,
        sourceFile: SourceFile,
        libraryName: string,
    ): Statement {
        const typeProgramExpression = this.createTypeProgramExpression(
            node,
            sourceFile,
        );
        const left = this.f.createPropertyAccessExpression(
            this.f.createIdentifier(getExternalRuntimeTypeName(libraryName)),
            getNameAsString(name),
        );
        const assignment = this.f.createAssignment(
            left,
            typeProgramExpression!,
        );
        return this.f.createExpressionStatement(assignment);
    }

    protected createTypeProgramExpression(
        node: Node,
        sourceFile: SourceFile,
    ): Expression | undefined {
        const typeProgram = new CompilerProgram(node, sourceFile);

        if (
            (isTypeAliasDeclaration(node) || isInterfaceDeclaration(node)) &&
            node.typeParameters
        ) {
            for (const param of node.typeParameters) {
                if (param.default) {
                    //push default on the stack
                    this.extractPackStructOfType(param.default, typeProgram);
                }
                typeProgram.pushTemplateParameter(
                    getIdentifierName(param.name),
                    !!param.default,
                );
            }
        }

        if (isTypeAliasDeclaration(node)) {
            this.extractPackStructOfType(node.type, typeProgram);
        } else {
            this.extractPackStructOfType(node, typeProgram);
        }

        if (
            isTypeAliasDeclaration(node) ||
            isInterfaceDeclaration(node) ||
            isClassDeclaration(node) ||
            isClassExpression(node)
        ) {
            typeProgram.pushOp(ReflectionOp.nominal);
        }

        return this.packOpsAndStack(typeProgram);
    }

    protected createProgramVarFromNode(
        node: Node,
        name: EntityName,
        sourceFile: SourceFile,
    ): Statement[] {
        const typeProgramExpression = this.createTypeProgramExpression(
            node,
            sourceFile,
        );

        const variable = this.f.createVariableStatement(
            [],
            this.f.createVariableDeclarationList(
                [
                    this.f.createVariableDeclaration(
                        this.getDeclarationVariableName(name),
                        undefined,
                        undefined,
                        typeProgramExpression,
                    ),
                ],
                NodeFlags.Const,
            ),
        );

        //when its commonJS, the `variable` would be exported as `exports.$name = $value`, but all references point just to $name.
        //so the idea is, that we create a normal variable and export it via `export {$name}`.
        if (hasModifier(node, SyntaxKind.ExportKeyword)) {
            //propertyName in ExportSpecifier is set to avoid a TS compile error:
            // TypeError: Cannot read properties of undefined (reading 'escapedText')
            //   at Object.idText (/Users/marc/bude/deepkit-framework/packages/benchmark/node_modules/typescript/lib/typescript.js:11875:67)
            const exportNode = this.f.createExportDeclaration(
                undefined,
                false,
                this.f.createNamedExports([
                    this.f.createExportSpecifier(
                        false,
                        this.getDeclarationVariableName(name),
                        this.getDeclarationVariableName(name),
                    ),
                ]),
            );
            return [variable, exportNode];
        }

        return [variable];
    }

    protected extractPackStructOfType(
        node: Node | Declaration | ClassDeclaration | ClassExpression,
        program: CompilerProgram,
    ): void {
        if (isParenthesizedTypeNode(node))
            return this.extractPackStructOfType(node.type, program);

        switch (node.kind) {
            case SyntaxKind.StringKeyword: {
                program.pushOp(ReflectionOp.string);
                break;
            }
            case SyntaxKind.NumberKeyword: {
                program.pushOp(ReflectionOp.number);
                break;
            }
            case SyntaxKind.BooleanKeyword: {
                program.pushOp(ReflectionOp.boolean);
                break;
            }
            case SyntaxKind.BigIntKeyword: {
                program.pushOp(ReflectionOp.bigint);
                break;
            }
            case SyntaxKind.VoidKeyword: {
                program.pushOp(ReflectionOp.void);
                break;
            }
            case SyntaxKind.UnknownKeyword: {
                program.pushOp(ReflectionOp.unknown);
                break;
            }
            case SyntaxKind.ObjectKeyword: {
                program.pushOp(ReflectionOp.object);
                break;
            }
            case SyntaxKind.SymbolKeyword: {
                program.pushOp(ReflectionOp.symbol);
                break;
            }
            case SyntaxKind.NullKeyword: {
                program.pushOp(ReflectionOp.null);
                break;
            }
            case SyntaxKind.NeverKeyword: {
                program.pushOp(ReflectionOp.never);
                break;
            }
            case SyntaxKind.AnyKeyword: {
                program.pushOp(ReflectionOp.any);
                break;
            }
            case SyntaxKind.UndefinedKeyword: {
                program.pushOp(ReflectionOp.undefined);
                break;
            }
            case SyntaxKind.TrueKeyword: {
                program.pushOp(
                    ReflectionOp.literal,
                    program.pushStack(this.f.createTrue()),
                );
                break;
            }
            case SyntaxKind.FalseKeyword: {
                program.pushOp(
                    ReflectionOp.literal,
                    program.pushStack(this.f.createFalse()),
                );
                break;
            }
            case SyntaxKind.ClassDeclaration:
            case SyntaxKind.ClassExpression: {
                //TypeScript does not narrow types down
                const narrowed = node as ClassDeclaration | ClassExpression;
                //class nodes have always their own program, so the start is always fresh, means we don't need a frame

                if (node) {
                    const members: ClassElement[] = [];

                    if (narrowed.typeParameters) {
                        for (const typeParameter of narrowed.typeParameters) {
                            const name = getNameAsString(typeParameter.name);
                            if (typeParameter.default) {
                                //push default on the stack
                                this.extractPackStructOfType(
                                    typeParameter.default,
                                    program,
                                );
                            }
                            program.pushTemplateParameter(
                                name,
                                !!typeParameter.default,
                            );
                        }
                    }

                    if (narrowed.heritageClauses) {
                        for (const heritage of narrowed.heritageClauses) {
                            if (heritage.token === SyntaxKind.ExtendsKeyword) {
                                for (const extendType of heritage.types) {
                                    program.pushFrame();
                                    if (extendType.typeArguments) {
                                        for (const typeArgument of extendType.typeArguments) {
                                            this.extractPackStructOfType(
                                                typeArgument,
                                                program,
                                            );
                                        }
                                    }
                                    const index = program.pushStack(
                                        this.f.createArrowFunction(
                                            undefined,
                                            undefined,
                                            [],
                                            undefined,
                                            undefined,
                                            this.nodeConverter.toExpression(
                                                extendType.expression,
                                            ),
                                        ),
                                    );
                                    program.pushOp(
                                        ReflectionOp.classReference,
                                        index,
                                    );
                                    program.popFrameImplicit();
                                }
                            }
                        }
                    }

                    for (const member of narrowed.members) {
                        const name = getNameAsString(member.name);
                        if (name) {
                            const has = members.some(
                                v => getNameAsString(v.name) === name,
                            );
                            if (has) continue;
                        }
                        members.push(member);

                        this.extractPackStructOfType(member, program);
                    }

                    program.pushOp(ReflectionOp.class);

                    if (narrowed.heritageClauses) {
                        for (const heritageClause of narrowed.heritageClauses) {
                            if (
                                heritageClause.token ===
                                SyntaxKind.ExtendsKeyword
                            ) {
                                //extends only supports extending one class
                                const first = heritageClause.types[0];
                                if (
                                    isExpressionWithTypeArguments(first) &&
                                    first.typeArguments
                                ) {
                                    for (const typeArgument of first.typeArguments) {
                                        this.extractPackStructOfType(
                                            typeArgument,
                                            program,
                                        );
                                    }
                                    program.pushOp(
                                        ReflectionOp.classExtends,
                                        first.typeArguments.length,
                                    );
                                }
                            } else if (
                                heritageClause.token ===
                                SyntaxKind.ImplementsKeyword
                            ) {
                                for (const type of heritageClause.types) {
                                    this.extractPackStructOfTypeReference(
                                        type,
                                        program,
                                    );
                                }
                                program.pushOp(
                                    ReflectionOp.implements,
                                    heritageClause.types.length,
                                );
                            }
                        }
                    }

                    if (narrowed.name)
                        this.resolveTypeName(
                            getIdentifierName(narrowed.name),
                            program,
                        );

                    // for whatever reason: narrowed.name.parent !== narrowed. narrowed.name.parent has jsDoc, narrowed.name not.
                    const description = extractJSDocAttribute(
                        this.sourceFile,
                        narrowed.name?.parent,
                        'description',
                    );
                    if (description)
                        program.pushOp(
                            ReflectionOp.description,
                            program.findOrAddStackEntry(description),
                        );
                }
                break;
            }
            case SyntaxKind.IntersectionType: {
                //TypeScript does not narrow types down
                const narrowed = node as IntersectionTypeNode;
                program.pushFrame();

                for (const type of narrowed.types) {
                    this.extractPackStructOfType(type, program);
                }

                program.pushOp(ReflectionOp.intersection);
                program.popFrameImplicit();
                break;
            }
            case SyntaxKind.MappedType: {
                //TypeScript does not narrow types down
                const narrowed = node as MappedTypeNode;

                //<Type>{[Property in keyof Type]: boolean;};
                program.pushFrame();
                program.pushVariable(
                    getIdentifierName(narrowed.typeParameter.name),
                );

                const constraint = getEffectiveConstraintOfTypeParameter(
                    narrowed.typeParameter,
                );
                if (constraint) {
                    this.extractPackStructOfType(constraint, program);
                } else {
                    program.pushOp(ReflectionOp.never);
                }

                let modifier = 0;
                if (narrowed.questionToken) {
                    if (
                        narrowed.questionToken.kind === SyntaxKind.QuestionToken
                    ) {
                        modifier |= MappedModifier.optional;
                    }
                    if (narrowed.questionToken.kind === SyntaxKind.MinusToken) {
                        modifier |= MappedModifier.removeOptional;
                    }
                }
                if (narrowed.readonlyToken) {
                    if (
                        narrowed.readonlyToken.kind ===
                        SyntaxKind.ReadonlyKeyword
                    ) {
                        modifier |= MappedModifier.readonly;
                    }
                    if (narrowed.readonlyToken.kind === SyntaxKind.MinusToken) {
                        modifier |= MappedModifier.removeReadonly;
                    }
                }
                program.pushCoRoutine();
                if (narrowed.nameType) program.pushFrame();
                if (narrowed.type) {
                    this.extractPackStructOfType(narrowed.type, program);
                } else {
                    program.pushOp(ReflectionOp.never);
                }
                if (narrowed.nameType) {
                    this.extractPackStructOfType(narrowed.nameType, program);
                    program.pushOp(ReflectionOp.tuple);
                    program.popFrameImplicit();
                }
                const coRoutineIndex = program.popCoRoutine();

                if (narrowed.nameType) {
                    program.pushOp(
                        ReflectionOp.mappedType2,
                        coRoutineIndex,
                        modifier,
                    );
                } else {
                    program.pushOp(
                        ReflectionOp.mappedType,
                        coRoutineIndex,
                        modifier,
                    );
                }

                program.popFrameImplicit();
                break;
            }
            case SyntaxKind.TypeAliasDeclaration: {
                const narrowed = node as TypeAliasDeclaration;
                this.extractPackStructOfType(narrowed.type, program);
                if (narrowed.name) {
                    this.resolveTypeName(
                        getIdentifierName(narrowed.name),
                        program,
                    );
                }
                break;
            }
            case SyntaxKind.TypeLiteral:
            case SyntaxKind.InterfaceDeclaration: {
                //TypeScript does not narrow types down
                const narrowed = node as TypeLiteralNode | InterfaceDeclaration;
                let descriptionNode: Node = narrowed;
                program.pushFrame();

                //first all extend expressions
                if (
                    isInterfaceDeclaration(narrowed) &&
                    narrowed.heritageClauses
                ) {
                    for (const heritage of narrowed.heritageClauses) {
                        if (heritage.token === SyntaxKind.ExtendsKeyword) {
                            for (const extendType of heritage.types) {
                                this.extractPackStructOfTypeReference(
                                    extendType,
                                    program,
                                );
                            }
                        }
                    }
                }

                for (const member of narrowed.members) {
                    this.extractPackStructOfType(member, program);
                }
                program.pushOp(ReflectionOp.objectLiteral);
                if (isTypeLiteralNode(narrowed)) {
                    descriptionNode = narrowed.parent;
                }
                const description =
                    descriptionNode &&
                    extractJSDocAttribute(
                        this.sourceFile,
                        descriptionNode,
                        'description',
                    );
                if (description)
                    program.pushOp(
                        ReflectionOp.description,
                        program.findOrAddStackEntry(description),
                    );

                if (isInterfaceDeclaration(narrowed)) {
                    if (narrowed.name)
                        this.resolveTypeName(
                            getIdentifierName(narrowed.name),
                            program,
                        );
                }
                program.popFrameImplicit();
                break;
            }
            case SyntaxKind.TypeReference: {
                this.extractPackStructOfTypeReference(
                    node as TypeReferenceNode,
                    program,
                );
                break;
            }
            case SyntaxKind.ArrayType: {
                this.extractPackStructOfType(
                    (node as ArrayTypeNode).elementType,
                    program,
                );
                program.pushOp(ReflectionOp.array);
                break;
            }
            case SyntaxKind.RestType: {
                let type = (node as RestTypeNode).type;
                if (isArrayTypeNode(type)) {
                    type = type.elementType;
                }
                this.extractPackStructOfType(type, program);
                program.pushOp(ReflectionOp.rest);
                break;
            }
            case SyntaxKind.TupleType: {
                program.pushFrame();
                for (const element of (node as TupleTypeNode).elements) {
                    if (isOptionalTypeNode(element)) {
                        this.extractPackStructOfType(element.type, program);
                        program.pushOp(ReflectionOp.tupleMember);
                        program.pushOp(ReflectionOp.optional);
                    } else if (isNamedTupleMember(element)) {
                        if (element.dotDotDotToken) {
                            let type = element.type;
                            if (isArrayTypeNode(type)) {
                                type = type.elementType;
                            }
                            this.extractPackStructOfType(type, program);
                            program.pushOp(ReflectionOp.rest);
                        } else {
                            this.extractPackStructOfType(element.type, program);
                        }
                        const index = program.findOrAddStackEntry(
                            getIdentifierName(element.name),
                        );
                        program.pushOp(ReflectionOp.namedTupleMember, index);
                        if (element.questionToken) {
                            program.pushOp(ReflectionOp.optional);
                        }
                    } else {
                        this.extractPackStructOfType(element, program);
                    }
                }
                program.pushOp(ReflectionOp.tuple);
                program.popFrameImplicit();
                break;
            }
            case SyntaxKind.PropertySignature: {
                //TypeScript does not narrow types down
                const narrowed = node as PropertySignature;
                if (narrowed.type) {
                    this.extractPackStructOfType(narrowed.type, program);
                    const name = getPropertyName(this.f, narrowed.name);
                    program.pushOp(
                        ReflectionOp.propertySignature,
                        program.findOrAddStackEntry(name),
                    );
                    if (narrowed.questionToken)
                        program.pushOp(ReflectionOp.optional);
                    if (hasModifier(narrowed, SyntaxKind.ReadonlyKeyword))
                        program.pushOp(ReflectionOp.readonly);

                    const description = extractJSDocAttribute(
                        this.sourceFile,
                        narrowed,
                        'description',
                    );
                    if (description)
                        program.pushOp(
                            ReflectionOp.description,
                            program.findOrAddStackEntry(description),
                        );
                }
                break;
            }
            case SyntaxKind.PropertyDeclaration: {
                //TypeScript does not narrow types down
                const narrowed = node as PropertyDeclaration;

                if (narrowed.type) {
                    if (!this.isWithReflection(program.sourceFile, narrowed))
                        return;

                    this.extractPackStructOfType(narrowed.type, program);
                    const name = getPropertyName(this.f, narrowed.name);
                    program.pushOp(
                        ReflectionOp.property,
                        program.findOrAddStackEntry(name),
                    );

                    if (narrowed.questionToken)
                        program.pushOp(ReflectionOp.optional);
                    if (hasModifier(narrowed, SyntaxKind.ReadonlyKeyword))
                        program.pushOp(ReflectionOp.readonly);
                    if (hasModifier(narrowed, SyntaxKind.PrivateKeyword))
                        program.pushOp(ReflectionOp.private);
                    if (hasModifier(narrowed, SyntaxKind.ProtectedKeyword))
                        program.pushOp(ReflectionOp.protected);
                    if (hasModifier(narrowed, SyntaxKind.AbstractKeyword))
                        program.pushOp(ReflectionOp.abstract);
                    if (hasModifier(narrowed, SyntaxKind.StaticKeyword))
                        program.pushOp(ReflectionOp.static);

                    if (narrowed.initializer) {
                        //important to use Function, since it will be called using a different `this`
                        program.pushOp(
                            ReflectionOp.defaultValue,
                            program.findOrAddStackEntry(
                                this.f.createFunctionExpression(
                                    undefined,
                                    undefined,
                                    undefined,
                                    undefined,
                                    undefined,
                                    undefined,
                                    this.f.createBlock([
                                        this.f.createReturnStatement(
                                            narrowed.initializer,
                                        ),
                                    ]),
                                ),
                            ),
                        );
                    }

                    const description = extractJSDocAttribute(
                        this.sourceFile,
                        narrowed,
                        'description',
                    );
                    if (description)
                        program.pushOp(
                            ReflectionOp.description,
                            program.findOrAddStackEntry(description),
                        );
                }
                break;
            }
            case SyntaxKind.ConditionalType: {
                //TypeScript does not narrow types down
                const narrowed = node as ConditionalTypeNode;

                // Depending on whether this a distributive conditional type or not, it has to be moved to its own function
                // my understanding of when a distributive conditional type is used is:
                // 1. the `checkType` is a simple identifier (just `T`, no `[T]`, no `T | x`, no `{a: T}`, etc)
                const distributiveOverIdentifier: Identifier | undefined =
                    isTypeReferenceNode(narrowed.checkType) &&
                    isIdentifier(narrowed.checkType.typeName)
                        ? narrowed.checkType.typeName
                        : undefined;

                if (distributiveOverIdentifier) {
                    program.pushFrame();
                    //first we add to the stack the origin type we distribute over.
                    this.extractPackStructOfType(narrowed.checkType, program);

                    //since the distributive conditional type is a loop that changes only the found `T`, it is necessary to add that as variable,
                    //so call convention can take over.
                    program.pushVariable(
                        getIdentifierName(distributiveOverIdentifier),
                    );
                    program.pushCoRoutine();
                }

                program.pushConditionalFrame(); //gets its own frame for `infer T` ops. all infer variables will be registered in this frame
                this.extractPackStructOfType(narrowed.checkType, program);
                this.extractPackStructOfType(narrowed.extendsType, program);

                program.pushOp(ReflectionOp.extends);

                program.pushCoRoutine();
                this.extractPackStructOfType(narrowed.trueType, program);
                const trueProgram = program.popCoRoutine();

                program.pushCoRoutine();
                this.extractPackStructOfType(narrowed.falseType, program);
                const falseProgram = program.popCoRoutine();

                program.pushOp(
                    ReflectionOp.jumpCondition,
                    trueProgram,
                    falseProgram,
                );
                program.moveFrame(); //pops frame

                if (distributiveOverIdentifier) {
                    const coRoutineIndex = program.popCoRoutine();
                    program.pushOp(ReflectionOp.distribute, coRoutineIndex);
                    program.popFrameImplicit();
                }
                break;
            }
            case SyntaxKind.InferType: {
                //TypeScript does not narrow types down
                const narrowed = node as InferTypeNode;

                const frame = program.findConditionalFrame();
                if (frame) {
                    const typeParameterName = getIdentifierName(
                        narrowed.typeParameter.name,
                    );
                    let variable = program.findVariable(typeParameterName);
                    if (!variable) {
                        program.pushVariable(typeParameterName, frame);
                        variable = program.findVariable(typeParameterName);
                        if (!variable)
                            throw new Error(
                                'Could not find inserted infer variable',
                            );
                    }
                    program.pushOp(
                        ReflectionOp.infer,
                        variable.frameOffset,
                        variable.stackIndex,
                    );
                } else {
                    program.pushOp(ReflectionOp.never);
                }
                break;
            }
            case SyntaxKind.MethodSignature:
            case SyntaxKind.MethodDeclaration:
            case SyntaxKind.Constructor:
            case SyntaxKind.ArrowFunction:
            case SyntaxKind.FunctionExpression:
            case SyntaxKind.ConstructSignature:
            case SyntaxKind.ConstructorType:
            case SyntaxKind.FunctionType:
            case SyntaxKind.CallSignature:
            case SyntaxKind.FunctionDeclaration: {
                //TypeScript does not narrow types down
                const narrowed = node as
                    | MethodSignature
                    | MethodDeclaration
                    | CallSignatureDeclaration
                    | ConstructorTypeNode
                    | ConstructSignatureDeclaration
                    | ConstructorDeclaration
                    | ArrowFunction
                    | FunctionExpression
                    | FunctionTypeNode
                    | FunctionDeclaration;

                if (!this.isWithReflection(program.sourceFile, narrowed))
                    return;

                const name = isCallSignatureDeclaration(node)
                    ? ''
                    : isConstructorTypeNode(narrowed) ||
                        isConstructSignatureDeclaration(node)
                      ? 'new'
                      : isConstructorDeclaration(narrowed)
                        ? 'constructor'
                        : getPropertyName(this.f, narrowed.name);
                if (!narrowed.type && narrowed.parameters.length === 0 && !name)
                    return;

                program.pushFrame();
                for (let i = 0; i < narrowed.parameters.length; i++) {
                    const parameter = narrowed.parameters[i];
                    const parameterName = isIdentifier(parameter.name)
                        ? getNameAsString(parameter.name)
                        : 'param' + i;

                    const type = parameter.type
                        ? parameter.dotDotDotToken &&
                          isArrayTypeNode(parameter.type)
                            ? parameter.type.elementType
                            : parameter.type
                        : undefined;

                    if (type) {
                        this.extractPackStructOfType(type, program);
                    } else {
                        program.pushOp(ReflectionOp.any);
                    }

                    if (parameter.dotDotDotToken) {
                        program.pushOp(ReflectionOp.rest);
                    }

                    program.pushOp(
                        ReflectionOp.parameter,
                        program.findOrAddStackEntry(parameterName),
                    );

                    if (parameter.questionToken)
                        program.pushOp(ReflectionOp.optional);
                    if (hasModifier(parameter, SyntaxKind.PublicKeyword))
                        program.pushOp(ReflectionOp.public);
                    if (hasModifier(parameter, SyntaxKind.PrivateKeyword))
                        program.pushOp(ReflectionOp.private);
                    if (hasModifier(parameter, SyntaxKind.ProtectedKeyword))
                        program.pushOp(ReflectionOp.protected);
                    if (hasModifier(parameter, SyntaxKind.ReadonlyKeyword))
                        program.pushOp(ReflectionOp.readonly);
                    const description = extractJSDocAttribute(
                        this.sourceFile,
                        parameter,
                        'description',
                    );
                    if (description)
                        program.pushOp(
                            ReflectionOp.description,
                            program.findOrAddStackEntry(description),
                        );
                    if (
                        parameter.initializer &&
                        parameter.type &&
                        !getReceiveTypeParameter(parameter.type)
                    ) {
                        program.pushOp(
                            ReflectionOp.defaultValue,
                            program.findOrAddStackEntry(
                                this.f.createArrowFunction(
                                    undefined,
                                    undefined,
                                    [],
                                    undefined,
                                    undefined,
                                    parameter.initializer,
                                ),
                            ),
                        );
                    }
                }

                if (narrowed.type) {
                    this.extractPackStructOfType(narrowed.type, program);
                } else {
                    program.pushOp(ReflectionOp.any);
                }

                program.pushOp(
                    isCallSignatureDeclaration(node)
                        ? ReflectionOp.callSignature
                        : isMethodSignature(narrowed) ||
                            isConstructSignatureDeclaration(narrowed)
                          ? ReflectionOp.methodSignature
                          : isMethodDeclaration(narrowed) ||
                              isConstructorDeclaration(narrowed)
                            ? ReflectionOp.method
                            : ReflectionOp.function,
                    program.findOrAddStackEntry(name),
                );

                if (isMethodDeclaration(narrowed)) {
                    if (hasModifier(narrowed, SyntaxKind.PrivateKeyword))
                        program.pushOp(ReflectionOp.private);
                    if (hasModifier(narrowed, SyntaxKind.ProtectedKeyword))
                        program.pushOp(ReflectionOp.protected);
                    if (hasModifier(narrowed, SyntaxKind.AbstractKeyword))
                        program.pushOp(ReflectionOp.abstract);
                    if (hasModifier(narrowed, SyntaxKind.StaticKeyword))
                        program.pushOp(ReflectionOp.static);
                }
                const description = extractJSDocAttribute(
                    this.sourceFile,
                    narrowed,
                    'description',
                );
                if (description)
                    program.pushOp(
                        ReflectionOp.description,
                        program.findOrAddStackEntry(description),
                    );
                program.popFrameImplicit();
                break;
            }
            case SyntaxKind.LiteralType: {
                //TypeScript does not narrow types down
                const narrowed = node as LiteralTypeNode;

                if (narrowed.literal.kind === SyntaxKind.NullKeyword) {
                    program.pushOp(ReflectionOp.null);
                } else {
                    program.pushOp(
                        ReflectionOp.literal,
                        program.findOrAddStackEntry(narrowed.literal),
                    );
                }
                break;
            }
            case SyntaxKind.TemplateLiteralType: {
                //TypeScript does not narrow types down
                const narrowed = node as TemplateLiteralTypeNode;

                program.pushFrame();
                if (narrowed.head.rawText) {
                    program.pushOp(
                        ReflectionOp.literal,
                        program.findOrAddStackEntry(narrowed.head.rawText),
                    );
                }

                for (const span of narrowed.templateSpans) {
                    this.extractPackStructOfType(span.type, program);
                    if (span.literal.rawText) {
                        program.pushOp(
                            ReflectionOp.literal,
                            program.findOrAddStackEntry(span.literal.rawText),
                        );
                    }
                }

                program.pushOp(ReflectionOp.templateLiteral);
                program.popFrameImplicit();

                break;
            }
            case SyntaxKind.UnionType: {
                //TypeScript does not narrow types down
                const narrowed = node as UnionTypeNode;

                if (narrowed.types.length === 0) {
                    //nothing to emit
                } else if (narrowed.types.length === 1) {
                    //only emit the type
                    this.extractPackStructOfType(narrowed.types[0], program);
                } else {
                    program.pushFrame();

                    for (const subType of narrowed.types) {
                        this.extractPackStructOfType(subType, program);
                    }

                    program.pushOp(ReflectionOp.union);
                    program.popFrameImplicit();
                }
                break;
            }
            case SyntaxKind.EnumDeclaration: {
                //TypeScript does not narrow types down
                const narrowed = node as EnumDeclaration;
                program.pushFrame();

                for (const type of narrowed.members) {
                    const name = getPropertyName(this.f, type.name);
                    program.pushOp(
                        ReflectionOp.enumMember,
                        program.findOrAddStackEntry(name),
                    );
                    if (type.initializer) {
                        program.pushOp(
                            ReflectionOp.defaultValue,
                            program.findOrAddStackEntry(
                                this.f.createArrowFunction(
                                    undefined,
                                    undefined,
                                    [],
                                    undefined,
                                    undefined,
                                    type.initializer,
                                ),
                            ),
                        );
                    }
                }
                program.pushOp(ReflectionOp.enum);
                const description = extractJSDocAttribute(
                    this.sourceFile,
                    narrowed,
                    'description',
                );
                if (description)
                    program.pushOp(
                        ReflectionOp.description,
                        program.findOrAddStackEntry(description),
                    );
                if (narrowed.name)
                    this.resolveTypeName(
                        getIdentifierName(narrowed.name),
                        program,
                    );
                program.popFrameImplicit();
                break;
            }
            case SyntaxKind.IndexSignature: {
                //TypeScript does not narrow types down
                const narrowed = node as IndexSignatureDeclaration;

                //node.parameters = first item is {[name: string]: number} => 'name: string'
                if (narrowed.parameters.length && narrowed.parameters[0].type) {
                    this.extractPackStructOfType(
                        narrowed.parameters[0].type,
                        program,
                    );
                } else {
                    program.pushOp(ReflectionOp.any);
                }

                //node.type = first item is {[name: string]: number} => 'number'
                this.extractPackStructOfType(narrowed.type, program);
                program.pushOp(ReflectionOp.indexSignature);
                break;
            }
            case SyntaxKind.TypeQuery: {
                //TypeScript does not narrow types down
                const narrowed = node as TypeQueryNode;

                // if (program.importSpecifier) {
                //     //if this is set, the current program is embedded into another file. All locally used symbols like a variable in `typeof` need to be imported
                //     //in the other file as well.
                //     if (isIdentifier(narrowed.exprName)) {
                //         const originImportStatement = program.importSpecifier.parent.parent.parent;
                //         this.addImports.push({ identifier: narrowed.exprName, from: originImportStatement.moduleSpecifier });
                //     }
                // }
                let expression: Expression = serializeEntityNameAsExpression(
                    this.f,
                    narrowed.exprName,
                );
                if (isIdentifier(narrowed.exprName)) {
                    const resolved = this.resolveDeclaration(narrowed.exprName);
                    if (
                        resolved &&
                        findSourceFile(resolved.declaration) !==
                            this.sourceFile &&
                        resolved.importDeclaration
                    ) {
                        expression = this.resolveImportExpression(
                            resolved.declaration,
                            resolved.importDeclaration,
                            narrowed.exprName,
                            expression,
                        );
                    }
                }

                program.pushOp(
                    ReflectionOp.typeof,
                    program.pushStack(
                        this.f.createArrowFunction(
                            undefined,
                            undefined,
                            [],
                            undefined,
                            undefined,
                            expression,
                        ),
                    ),
                );
                break;
            }
            case SyntaxKind.TypeOperator: {
                //TypeScript does not narrow types down
                const narrowed = node as TypeOperatorNode;

                if (narrowed.type.kind === SyntaxKind.ThisType) {
                    //for the moment we treat `keyof this` as any, since `this` is not implemented at all.
                    //this makes it possible that the code above works at least.
                    program.pushOp(ReflectionOp.any);
                    break;
                }

                switch (narrowed.operator) {
                    case SyntaxKind.KeyOfKeyword: {
                        this.extractPackStructOfType(narrowed.type, program);
                        program.pushOp(ReflectionOp.keyof);
                        break;
                    }
                    case SyntaxKind.ReadonlyKeyword: {
                        this.extractPackStructOfType(narrowed.type, program);
                        program.pushOp(ReflectionOp.readonly);
                        break;
                    }
                    default: {
                        program.pushOp(ReflectionOp.never);
                    }
                }
                break;
            }
            case SyntaxKind.IndexedAccessType: {
                //TypeScript does not narrow types down
                const narrowed = node as IndexedAccessTypeNode;

                this.extractPackStructOfType(narrowed.objectType, program);
                this.extractPackStructOfType(narrowed.indexType, program);
                program.pushOp(ReflectionOp.indexAccess);
                break;
            }
            case SyntaxKind.Identifier: {
                //TypeScript does not narrow types down
                const narrowed = node as Identifier;

                //check if it references a variable
                const variable = program.findVariable(
                    getIdentifierName(narrowed),
                );
                if (variable) {
                    program.pushOp(
                        ReflectionOp.loads,
                        variable.frameOffset,
                        variable.stackIndex,
                    );
                } else {
                    program.pushOp(ReflectionOp.never);
                }
                break;
            }
            default: {
                program.pushOp(ReflectionOp.never);
            }
        }
    }

    protected knownClasses: { [name: string]: ReflectionOp } = {
        Int8Array: ReflectionOp.int8Array,
        Uint8Array: ReflectionOp.uint8Array,
        Uint8ClampedArray: ReflectionOp.uint8ClampedArray,
        Int16Array: ReflectionOp.int16Array,
        Uint16Array: ReflectionOp.uint16Array,
        Int32Array: ReflectionOp.int32Array,
        Uint32Array: ReflectionOp.uint32Array,
        Float32Array: ReflectionOp.float32Array,
        Float64Array: ReflectionOp.float64Array,
        ArrayBuffer: ReflectionOp.arrayBuffer,
        BigInt64Array: ReflectionOp.bigInt64Array,
        Date: ReflectionOp.date,
        RegExp: ReflectionOp.regexp,
        String: ReflectionOp.string,
        Number: ReflectionOp.number,
        BigInt: ReflectionOp.bigint,
        Boolean: ReflectionOp.boolean,
    };

    protected getGlobalLibs(): SourceFile[] {
        if (this.cache.globalSourceFiles) return this.cache.globalSourceFiles;

        this.cache.globalSourceFiles = [];

        //todo also read compiler options "types" + typeRoot

        //currently knownLibFilesForCompilerOptions from @typescript/vfs doesn't return correct lib files for esnext,
        //so we switch here to es2022 if bigger than es2022.
        const options = { ...this.compilerOptions };
        if (options.target && options.target === ScriptTarget.ESNext) {
            options.target = ScriptTarget.ES2022;
        }
        const libs = knownLibFilesForCompilerOptions(options, ts);

        for (const lib of libs) {
            if (this.isExcluded(lib)) continue;
            const sourceFile = this.resolver.resolveSourceFile(
                this.sourceFile,
                this.f.createStringLiteral(
                    'typescript/lib/' + lib.replace('.d.ts', ''),
                ),
            );
            if (!sourceFile) continue;
            this.cache.globalSourceFiles.push(sourceFile);
        }
        return this.cache.globalSourceFiles;
    }

    /**
     * This is a custom resolver based on populated `locals` from the binder. It uses a custom resolution algorithm since
     * we have no access to the binder/TypeChecker directly and instantiating a TypeChecker per file/transformer is incredible slow.
     */
    protected resolveDeclaration(typeName: EntityName): {
        declaration: Node;
        importDeclaration?: ImportDeclaration;
        sourceFile: SourceFile;
        typeOnly: boolean;
    } | void {
        let current: Node = typeName.parent;
        if (typeName.kind === SyntaxKind.QualifiedName) return; //namespace access not supported yet, e.g. type a = Namespace.X;

        let declaration: Node | undefined = undefined;
        let sourceFile: SourceFile = this.sourceFile;

        while (current) {
            if (isNodeWithLocals(current) && current.locals) {
                const found = current.locals.get(typeName.escapedText);
                if (found && found.declarations && found.declarations[0]) {
                    declaration = found.declarations[0];
                    break;
                }
            }

            if (current.kind === SyntaxKind.SourceFile) break;
            current = current.parent;
        }

        if (!declaration) {
            // look in globals, read through all files, see checker.ts initializeTypeChecker
            for (const file of this.getGlobalLibs()) {
                const globals = getGlobalsOfSourceFile(file);
                if (!globals) continue;
                const symbol = globals.get(typeName.escapedText);
                if (symbol && symbol.declarations && symbol.declarations[0]) {
                    declaration = symbol.declarations[0];
                    // console.log('found global', typeName.escapedText, 'in', file.fileName);
                    break;
                }
            }
        }

        let importDeclaration: ImportDeclaration | undefined = undefined;
        let typeOnly = false;

        if (declaration && isImportSpecifier(declaration)) {
            if (declaration.isTypeOnly) typeOnly = true;
            importDeclaration = declaration.parent.parent.parent;
        } else if (declaration && isImportDeclaration(declaration)) {
            // declaration = this.resolveImportSpecifier(typeName.escapedText, declaration);
            importDeclaration = declaration;
        } else if (declaration && isImportClause(declaration)) {
            importDeclaration = declaration.parent;
        }

        if (importDeclaration) {
            if (
                importDeclaration.importClause &&
                importDeclaration.importClause.isTypeOnly
            ) {
                typeOnly = true;
            }
            declaration = this.resolveImportSpecifier(
                typeName.escapedText,
                importDeclaration,
                this.sourceFile,
            );
            //might be an external library
            if (!declaration && hasSourceFile(importDeclaration)) {
                sourceFile = importDeclaration.getSourceFile();
                declaration = this.resolveImportSpecifier(
                    typeName.escapedText,
                    importDeclaration,
                    sourceFile,
                );
            }
        }

        if (
            declaration &&
            declaration.kind === SyntaxKind.TypeParameter &&
            declaration.parent.kind === SyntaxKind.TypeAliasDeclaration
        ) {
            //for alias like `type MyAlias<T> = T`, `T` is returned from `typeChecker.getDeclaredTypeOfSymbol(symbol)`.
            declaration = declaration.parent as TypeAliasDeclaration;
        }

        if (!declaration) return;

        return { declaration, importDeclaration, typeOnly, sourceFile };
    }

    // protected resolveType(node: TypeNode): Declaration | Node {
    //     // if (isTypeReferenceNode(node)) {
    //     //     const resolved = this.resolveDeclaration(node.typeName);
    //     //     if (resolved) return resolved.declaration;
    //     //     // } else if (isIndexedAccessTypeNode(node)) {
    //     //     //     const resolved = this.resolveDeclaration(node);
    //     //     //     if (resolved) return resolved.declaration;
    //     // }
    //
    //     const typeChecker = this.getTypeCheckerForSource();
    //     const type = typeChecker.getTypeFromTypeNode(node);
    //     if (type.symbol) {
    //         const declaration: Declaration | undefined = type.symbol && type.symbol.declarations ? type.symbol.declarations[0] : undefined;
    //         if (declaration) return declaration;
    //     } else {
    //         return tsTypeToNode(this.f, type);
    //     }
    //     return node;
    // }

    protected getRuntimeTypeName(typeName: EntityName): Identifier {
        return this.f.createIdentifier(
            getRuntimeTypeName(getNameAsString(typeName)),
        );
    }

    protected getExternalRuntimeTypeName(
        typeName: EntityName,
        externalLibraryImport?: ExternalLibraryImport,
    ): Identifier {
        const { expression, name } =
            this.nodeConverter.createExternalRuntimeTypePropertyAccessExpression(
                getNameAsString(typeName),
                externalLibraryImport,
            );
        return this.f.createIdentifier(
            `${getNameAsString(expression as any)}.${getNameAsString(name)}`,
        );
    }

    protected getDeclarationVariableName(typeName: EntityName): Identifier {
        return this.external.isEmbeddingExternalLibraryImport() &&
            !this.external.knownGlobalTypeNames.has(getNameAsString(typeName))
            ? this.getExternalRuntimeTypeName(typeName)
            : this.getRuntimeTypeName(typeName);
    }

    protected shouldEmbedExternalLibraryImport(
        importDeclaration: ImportDeclaration,
        typeName: Identifier,
    ): boolean {
        if (this.external.isEmbeddingExternalLibraryImport()) return true;

        const runtimeTypeName = this.getRuntimeTypeName(typeName);
        const sourceFile = importDeclaration.getSourceFile();
        const builtType = isBuiltType(runtimeTypeName, sourceFile);

        return (
            !builtType &&
            this.external.shouldInlineExternalLibraryImport(
                importDeclaration,
                typeName,
                this.getReflectionConfig(sourceFile),
            )
        );
    }

    protected resolveImportExpression(
        declaration: Node,
        importDeclaration: ImportDeclaration,
        typeName: Identifier,
        expression: Expression,
    ): Expression {
        ensureImportIsEmitted(importDeclaration, typeName);

        if (!hasSourceFile(importDeclaration)) return expression;

        // these will be inferred at runtime
        if (
            isTypeAliasDeclaration(declaration) ||
            isVariableDeclaration(declaration)
        ) {
            return expression;
        }

        if (
            this.shouldEmbedExternalLibraryImport(importDeclaration, typeName)
        ) {
            const { module } = this.external.processExternalLibraryImport(
                typeName,
                declaration,
                importDeclaration.getSourceFile(),
                importDeclaration,
            );
            return this.f.createPropertyAccessExpression(
                this.f.createIdentifier(
                    getExternalRuntimeTypeName(module.packageId.name),
                ),
                getNameAsString(typeName),
            );
        }

        return expression;
    }

    /**
     * The semantic of isExcluded is different from checking if the fileName is part
     * of reflection config option. isExcluded checks if the file should be excluded
     * via the exclude option. mainly used to exclude globals and external libraries.
     */
    protected isExcluded(fileName: string): boolean {
        const resolver = getResolver(
            this.cache.resolver,
            this.parseConfigHost,
            this.compilerOptions,
        );
        const res = reflectionModeMatcher(
            { reflection: 'default', exclude: resolver.config.exclude },
            fileName,
        );
        return res === 'never';
    }

    protected extractPackStructOfTypeReference(
        type: TypeReferenceNode | ExpressionWithTypeArguments,
        program: CompilerProgram,
    ): void {
        const typeName: EntityName | undefined = isTypeReferenceNode(type)
            ? type.typeName
            : isIdentifier(type.expression)
              ? type.expression
              : undefined;
        if (!typeName) {
            program.pushOp(ReflectionOp.any);
            return;
        }

        if (
            isIdentifier(typeName) &&
            getIdentifierName(typeName) === 'InlineRuntimeType' &&
            type.typeArguments &&
            type.typeArguments[0] &&
            isTypeQueryNode(type.typeArguments[0])
        ) {
            const expression = serializeEntityNameAsExpression(
                this.f,
                type.typeArguments[0].exprName,
            );
            program.pushOp(ReflectionOp.arg, program.pushStack(expression));
            return;
        }

        if (
            isIdentifier(typeName) &&
            getIdentifierName(typeName) !== 'constructor' &&
            this.knownClasses[getIdentifierName(typeName)]
        ) {
            const name = getIdentifierName(typeName);
            const op = this.knownClasses[name];
            program.pushOp(op);
        } else if (
            isIdentifier(typeName) &&
            getIdentifierName(typeName) === 'Promise'
        ) {
            //promise has always one sub type
            if (type.typeArguments && type.typeArguments[0]) {
                this.extractPackStructOfType(type.typeArguments[0], program);
            } else {
                program.pushOp(ReflectionOp.any);
            }
            program.pushOp(ReflectionOp.promise);
        } else if (
            isIdentifier(typeName) &&
            getIdentifierName(typeName) === 'integer'
        ) {
            program.pushOp(
                ReflectionOp.numberBrand,
                TypeNumberBrand.integer as number,
            );
        } else if (
            isIdentifier(typeName) &&
            getIdentifierName(typeName) !== 'constructor' &&
            TypeNumberBrand[getIdentifierName(typeName) as any] !== undefined
        ) {
            program.pushOp(
                ReflectionOp.numberBrand,
                TypeNumberBrand[getIdentifierName(typeName) as any] as any,
            );
        } else {
            //check if it references a variable
            if (isIdentifier(typeName)) {
                const variable = program.findVariable(
                    getIdentifierName(typeName),
                );
                if (variable) {
                    program.pushOp(
                        ReflectionOp.loads,
                        variable.frameOffset,
                        variable.stackIndex,
                    );
                    return;
                }
            } else if (isInferTypeNode(typeName)) {
                this.extractPackStructOfType(typeName, program);
                return;
            }

            const resolved = this.resolveDeclaration(typeName);

            if (!resolved) {
                //maybe reference to enum
                if (isQualifiedName(typeName)) {
                    if (isIdentifier(typeName.left)) {
                        const resolved = this.resolveDeclaration(typeName.left);
                        if (
                            resolved &&
                            isEnumDeclaration(resolved.declaration)
                        ) {
                            let lastExpression: Expression | undefined;
                            let indexValue: number = 0;
                            for (const member of resolved.declaration.members) {
                                if (
                                    getNameAsString(member.name) ===
                                    getNameAsString(typeName.right)
                                ) {
                                    if (member.initializer) {
                                        program.pushOp(
                                            ReflectionOp.arg,
                                            program.pushStack(
                                                this.nodeConverter.toExpression(
                                                    member.initializer,
                                                ),
                                            ),
                                        );
                                    } else if (lastExpression) {
                                        const exp =
                                            this.nodeConverter.toExpression(
                                                lastExpression,
                                            );
                                        program.pushOp(
                                            ReflectionOp.arg,
                                            program.pushStack(
                                                this.f.createBinaryExpression(
                                                    exp,
                                                    SyntaxKind.PlusToken,
                                                    this.nodeConverter.toExpression(
                                                        indexValue,
                                                    ),
                                                ),
                                            ),
                                        );
                                    } else {
                                        program.pushOp(
                                            ReflectionOp.arg,
                                            program.pushStack(
                                                this.nodeConverter.toExpression(
                                                    indexValue,
                                                ),
                                            ),
                                        );
                                    }
                                    return;
                                } else {
                                    indexValue++;
                                    if (member.initializer) {
                                        lastExpression = member.initializer;
                                        //restart index
                                        indexValue = 0;
                                    }
                                }
                            }
                        }
                    }
                }

                //non-existing references are ignored.
                program.pushOp(ReflectionOp.never);
                return;
            }

            let declaration: Node = resolved.declaration;
            if (isVariableDeclaration(declaration)) {
                if (declaration.type) {
                    declaration = declaration.type;
                } else if (declaration.initializer) {
                    declaration = declaration.initializer;
                }
            }

            if (
                isModuleDeclaration(declaration) &&
                resolved.importDeclaration
            ) {
                let expression: Expression = serializeEntityNameAsExpression(
                    this.f,
                    typeName,
                );
                if (isIdentifier(typeName)) {
                    expression = this.resolveImportExpression(
                        declaration,
                        resolved.importDeclaration,
                        typeName,
                        expression,
                    );
                }

                //we can not infer from module declaration, so do `typeof T` in runtime
                program.pushOp(
                    ReflectionOp.typeof,
                    program.pushStack(
                        this.f.createArrowFunction(
                            undefined,
                            undefined,
                            [],
                            undefined,
                            undefined,
                            expression,
                        ),
                    ),
                );
            } else if (
                isTypeAliasDeclaration(declaration) ||
                isInterfaceDeclaration(declaration) ||
                isEnumDeclaration(declaration)
            ) {
                //Set/Map are interface declarations
                const name = getNameAsString(typeName);
                if (name === 'Array') {
                    if (type.typeArguments && type.typeArguments[0]) {
                        this.extractPackStructOfType(
                            type.typeArguments[0],
                            program,
                        );
                    } else {
                        program.pushOp(ReflectionOp.any);
                    }

                    program.pushOp(ReflectionOp.array);
                    return;
                } else if (name === 'Function') {
                    program.pushOp(ReflectionOp.frame);
                    program.pushOp(ReflectionOp.any);
                    program.pushOp(
                        ReflectionOp.function,
                        program.pushStack(''),
                    );
                    return;
                } else if (name === 'Set') {
                    if (type.typeArguments && type.typeArguments[0]) {
                        this.extractPackStructOfType(
                            type.typeArguments[0],
                            program,
                        );
                    } else {
                        program.pushOp(ReflectionOp.any);
                    }
                    program.pushOp(ReflectionOp.set);
                    return;
                } else if (name === 'Map') {
                    if (type.typeArguments && type.typeArguments[0]) {
                        this.extractPackStructOfType(
                            type.typeArguments[0],
                            program,
                        );
                    } else {
                        program.pushOp(ReflectionOp.any);
                    }
                    if (type.typeArguments && type.typeArguments[1]) {
                        this.extractPackStructOfType(
                            type.typeArguments[1],
                            program,
                        );
                    } else {
                        program.pushOp(ReflectionOp.any);
                    }
                    program.pushOp(ReflectionOp.map);
                    return;
                }

                let runtimeTypeName = this.getRuntimeTypeName(typeName);
                let externalLibraryImport: ExternalLibraryImport | undefined;

                //to break recursion, we track which declaration has already been compiled
                if (
                    !this.compiledDeclarations.has(declaration) &&
                    !this.compileDeclarations.has(declaration)
                ) {
                    const declarationSourceFile =
                        findSourceFile(declaration) || this.sourceFile;

                    if (this.isExcluded(declarationSourceFile.fileName)) {
                        program.pushOp(ReflectionOp.any);
                        return;
                    }

                    if (
                        this.external.hasSourceFile(declarationSourceFile) &&
                        this.external.isEmbeddingExternalLibraryImport()
                    ) {
                        externalLibraryImport =
                            this.external.processExternalLibraryImport(
                                typeName,
                                declaration,
                                declarationSourceFile,
                                resolved.importDeclaration,
                            );
                    } else {
                        const isGlobal =
                            resolved.importDeclaration === undefined &&
                            declarationSourceFile.fileName !==
                                this.sourceFile.fileName;
                        const isFromImport =
                            resolved.importDeclaration !== undefined;

                        if (isGlobal) {
                            this.external.knownGlobalTypeNames.add(
                                getNameAsString(typeName),
                            );
                            this.embedDeclarations.set(declaration, {
                                name: typeName,
                                sourceFile: declarationSourceFile,
                            });
                        } else if (isFromImport) {
                            if (resolved.importDeclaration) {
                                //if explicit `import {type T}`, we do not emit an import and instead push any
                                if (resolved.typeOnly) {
                                    this.resolveTypeOnlyImport(
                                        typeName,
                                        program,
                                    );
                                    return;
                                }

                                // we need to find the declaration file of the import
                                const found = this.resolver.resolve(
                                    resolved.sourceFile,
                                    resolved.importDeclaration,
                                );
                                if (!found) {
                                    debug('module not found');
                                    program.pushOp(ReflectionOp.any);
                                    return;
                                }

                                // Previously we checked for tsconfig.json/package.json with a "reflection" option.
                                // This is now changed, and we look directly if there is a __Ω{name} exported.
                                // If so, then we can be 100% sure that the referenced module is built with runtime types.
                                // Note that if `found` is a TypeScript file (not d.ts), then we need to check using the fileName
                                // since it is part of the current transpilation phase. Thus, it depends on the
                                // current config + @reflection decorator instead.
                                if (found.fileName.endsWith('.d.ts')) {
                                    // Note that if import was something like `import { XY } from 'my-module'` then resolve()
                                    // returns the index.d.ts file of the module, not the actual file where XY is exported.
                                    // this is necessary since we emit an additional import `import { __ΩXY } from 'my-module'`,
                                    // so we check if whatever file we get from resolve() actually exports __ΩXY.
                                    const resolverDecVariable =
                                        this.resolveImportSpecifier(
                                            runtimeTypeName.escapedText,
                                            resolved.importDeclaration,
                                            this.sourceFile,
                                        );

                                    if (resolverDecVariable) {
                                        this.addImports.push({
                                            identifier: runtimeTypeName,
                                            from: resolved.importDeclaration
                                                .moduleSpecifier,
                                        });
                                    } else {
                                        const declarationReflection =
                                            this.getReflectionConfig(
                                                this.sourceFile,
                                            );
                                        if (
                                            this.external.shouldInlineExternalLibraryImport(
                                                resolved.importDeclaration,
                                                typeName,
                                                declarationReflection,
                                            )
                                        ) {
                                            externalLibraryImport =
                                                this.external.processExternalLibraryImport(
                                                    typeName,
                                                    declaration,
                                                    declarationSourceFile,
                                                    resolved.importDeclaration,
                                                );
                                        } else {
                                            debug(
                                                `Symbol ${runtimeTypeName.escapedText} not found in ${found.fileName}`,
                                            );
                                            //no __Ω{name} exported, so we can not be sure if the module is built with runtime types
                                            this.resolveTypeOnlyImport(
                                                typeName,
                                                program,
                                            );
                                            return;
                                        }
                                    }
                                } else {
                                    const reflection =
                                        this.getReflectionConfig(found);
                                    // if this is never, then its generally disabled for this file
                                    if (reflection.mode === 'never') {
                                        this.resolveTypeOnlyImport(
                                            typeName,
                                            program,
                                        );
                                        return;
                                    }

                                    const declarationReflection =
                                        this.isWithReflection(
                                            found,
                                            declaration,
                                        );
                                    if (!declarationReflection) {
                                        this.resolveTypeOnlyImport(
                                            typeName,
                                            program,
                                        );
                                        return;
                                    }

                                    this.addImports.push({
                                        identifier: runtimeTypeName,
                                        from: resolved.importDeclaration
                                            .moduleSpecifier,
                                    });
                                }
                            }
                        } else {
                            //it's a reference type inside the same file. Make sure its type is reflected
                            const reflection = this.isWithReflection(
                                program.sourceFile,
                                declaration,
                            );
                            if (!reflection) {
                                this.resolveTypeOnlyImport(typeName, program);
                                return;
                            }

                            this.compileDeclarations.set(declaration, {
                                name: typeName,
                                sourceFile: declarationSourceFile,
                            });
                        }
                    }
                }

                runtimeTypeName = externalLibraryImport
                    ? this.getExternalRuntimeTypeName(
                          typeName,
                          externalLibraryImport,
                      )
                    : this.getDeclarationVariableName(typeName);

                const index = program.pushStack(
                    program.forNode === declaration
                        ? 0
                        : this.f.createArrowFunction(
                              undefined,
                              undefined,
                              [],
                              undefined,
                              undefined,
                              runtimeTypeName,
                          ),
                );
                if (type.typeArguments) {
                    for (const argument of type.typeArguments) {
                        this.extractPackStructOfType(argument, program);
                    }
                    program.pushOp(
                        ReflectionOp.inlineCall,
                        index,
                        type.typeArguments.length,
                    );
                } else {
                    program.pushOp(ReflectionOp.inline, index);
                }

                // if (type.typeArguments) {
                //     for (const argument of type.typeArguments) {
                //         this.extractPackStructOfType(argument, program);
                //     }
                //     program.pushOp(ReflectionOp.inlineCall, index, type.typeArguments.length);
                // } else {
                //     program.pushOp(ReflectionOp.inline, index);
                // }
                // } else if (isTypeLiteralNode(declaration)) {
                //     this.extractPackStructOfType(declaration, program);
                //     return;
                // } else if (isMappedTypeNode(declaration)) {
                //     //<Type>{[Property in keyof Type]: boolean;};
                //     this.extractPackStructOfType(declaration, program);
                //     return;
            } else if (
                isClassDeclaration(declaration) ||
                isFunctionDeclaration(declaration) ||
                isFunctionExpression(declaration) ||
                isArrowFunction(declaration)
            ) {
                // classes, functions and arrow functions are handled differently, since they exist in runtime.

                //if explicit `import {type T}`, we do not emit an import and instead push any
                if (resolved.typeOnly) {
                    this.resolveTypeOnlyImport(typeName, program);
                    return;
                }

                //it's a reference type inside the same file. Make sure its type is reflected
                const reflection = this.isWithReflection(
                    program.sourceFile,
                    declaration,
                );
                if (!reflection) {
                    this.resolveTypeOnlyImport(typeName, program);
                    return;
                }

                program.pushFrame();
                if (type.typeArguments) {
                    for (const typeArgument of type.typeArguments) {
                        this.extractPackStructOfType(typeArgument, program);
                    }
                }
                let body: Identifier | Expression = isIdentifier(typeName)
                    ? typeName
                    : this.createAccessorForEntityName(typeName);
                if (resolved.importDeclaration && isIdentifier(typeName)) {
                    body = this.resolveImportExpression(
                        resolved.declaration,
                        resolved.importDeclaration,
                        typeName,
                        body,
                    );
                }
                const index = program.pushStack(
                    this.f.createArrowFunction(
                        undefined,
                        undefined,
                        [],
                        undefined,
                        undefined,
                        body,
                    ),
                );
                program.pushOp(
                    isClassDeclaration(declaration)
                        ? ReflectionOp.classReference
                        : ReflectionOp.functionReference,
                    index,
                );
                program.popFrameImplicit();
            } else if (isTypeParameterDeclaration(declaration)) {
                this.resolveTypeParameter(declaration, type, program);
            } else {
                this.extractPackStructOfType(declaration, program);
            }
        }
    }

    /**
     * Returns the class declaration, function/arrow declaration, or block where type was used.
     */
    protected getTypeUser(type: Node): Node {
        let current: Node = type;
        while (current) {
            if (current.kind === SyntaxKind.Block) return current; //return the block
            if (current.kind === SyntaxKind.ClassDeclaration) return current; //return the class
            if (current.kind === SyntaxKind.ClassExpression) return current; //return the class
            if (current.kind === SyntaxKind.Constructor) return current.parent; //return the class
            if (current.kind === SyntaxKind.MethodDeclaration)
                return current.parent; //return the class
            if (
                current.kind === SyntaxKind.ArrowFunction ||
                current.kind === SyntaxKind.FunctionDeclaration ||
                current.kind === SyntaxKind.FunctionExpression
            )
                return current;

            current = current.parent;
        }
        return current;
    }

    /**
     * With this function we want to check if `type` is used in the signature itself from the parent of `declaration`.
     * If so, we do not try to infer the type from runtime values.
     *
     * Examples where we do not infer from runtime, `type` being `T` and `declaration` being `<T>` (return false):
     *
     * ```typescript
     * class User<T> {
     *     config: T;
     * }
     *
     * class User<T> {
     *    constructor(public config: T) {}
     * }
     *
     * function do<T>(item: T): void {}
     * function do<T>(item: T): T {}
     * ```
     *
     * Examples where we infer from runtime (return true):
     *
     * ```typescript
     * function do<T>(item: T) {
     *     return typeOf<T>; //<-- because of that
     * }
     *
     * function do<T>(item: T) {
     *     class A {
     *         config: T; //<-- because of that
     *     }
     *     return A;
     * }
     *
     * function do<T>(item: T) {
     *     class A {
     *         doIt() {
     *             class B {
     *                 config: T; //<-- because of that
     *             }
     *             return B;
     *         }
     *     }
     *     return A;
     * }
     *
     * function do<T>(item: T) {
     *     class A {
     *         doIt(): T { //<-- because of that
     *         }
     *     }
     *     return A;
     * }
     * ```
     */
    protected needsToBeInferred(
        declaration: TypeParameterDeclaration,
        type: TypeReferenceNode | ExpressionWithTypeArguments,
    ): boolean {
        const declarationUser = this.getTypeUser(declaration);
        const typeUser = this.getTypeUser(type);

        return declarationUser !== typeUser;
    }

    protected resolveTypeOnlyImport(
        entityName: EntityName,
        program: CompilerProgram,
    ) {
        program.pushOp(ReflectionOp.any);
        const typeName = getEntityName(entityName);
        this.resolveTypeName(typeName, program);
    }

    protected resolveTypeName(typeName: string, program: CompilerProgram) {
        if (!typeName) return;
        program.pushOp(
            ReflectionOp.typeName,
            program.findOrAddStackEntry(typeName),
        );
    }

    protected resolveTypeParameter(
        declaration: TypeParameterDeclaration,
        type: TypeReferenceNode | ExpressionWithTypeArguments,
        program: CompilerProgram,
    ) {
        //check if `type` was used in an expression. if so, we need to resolve it from runtime, otherwise we mark it as T
        const isUsedInFunction = isFunctionLike(declaration.parent);
        const resolveRuntimeTypeParameter =
            (isUsedInFunction &&
                program.isResolveFunctionParameters(declaration.parent)) ||
            this.needsToBeInferred(declaration, type);

        if (resolveRuntimeTypeParameter) {
            //go through all parameters and look where `type.name.escapedText` is used (recursively).
            //go through all found parameters and replace `T` with `infer T` and embed its type in `typeof parameter extends Type<infer T> ? T : never`, if T is not directly used
            const argumentName = declaration.name.escapedText as string; //T
            const foundUsers: { type: Node; parameterName: Identifier }[] = [];

            if (isUsedInFunction) {
                for (const parameter of (
                    declaration.parent as SignatureDeclaration
                ).parameters) {
                    if (!parameter.type) continue;
                    //if deeply available?
                    let found = false;
                    const searchArgument = (node: Node): Node => {
                        node = visitEachChild(
                            node,
                            searchArgument,
                            this.context,
                        );

                        if (
                            isIdentifier(node) &&
                            node.escapedText === argumentName
                        ) {
                            //transform to infer T
                            found = true;
                            node = this.f.createInferTypeNode(declaration);
                        }

                        return node;
                    };

                    if (isIdentifier(parameter.name)) {
                        const updatedParameterType = visitEachChild(
                            parameter.type,
                            searchArgument,
                            this.context,
                        );
                        if (found) {
                            foundUsers.push({
                                type: updatedParameterType,
                                parameterName: parameter.name,
                            });
                        }
                    }
                }
            }

            if (foundUsers.length) {
                //todo: if there are multiple infers, we need to create an intersection
                if (foundUsers.length > 1) {
                    //todo: intersection start
                }

                for (const foundUser of foundUsers) {
                    program.pushConditionalFrame();

                    console.log(getIdentifierName(foundUser.parameterName));

                    program.pushOp(
                        ReflectionOp.typeof,
                        program.pushStack(
                            this.f.createArrowFunction(
                                undefined,
                                undefined,
                                [],
                                undefined,
                                undefined,
                                foundUser.parameterName,
                            ),
                        ),
                    );
                    this.extractPackStructOfType(foundUser.type, program);
                    program.pushOp(ReflectionOp.extends);

                    const found = program.findVariable(
                        getIdentifierName(declaration.name),
                    );
                    if (found) {
                        this.extractPackStructOfType(declaration.name, program);
                    } else {
                        //type parameter was never found in X of `Y extends X` (no `infer X` was created), probably due to a not supported parameter type expression.
                        program.pushOp(ReflectionOp.any);
                    }
                    this.extractPackStructOfType(
                        { kind: SyntaxKind.NeverKeyword } as TypeNode,
                        program,
                    );
                    program.pushOp(ReflectionOp.condition);
                    program.popFrameImplicit();
                }

                if (foundUsers.length > 1) {
                    //todo: intersection end
                }
            } else if (declaration.constraint) {
                if (isUsedInFunction)
                    program.resolveFunctionParametersIncrease(
                        declaration.parent,
                    );
                const constraint =
                    getEffectiveConstraintOfTypeParameter(declaration);
                if (constraint) {
                    this.extractPackStructOfType(constraint, program);
                } else {
                    program.pushOp(ReflectionOp.never);
                }
                if (isUsedInFunction)
                    program.resolveFunctionParametersDecrease(
                        declaration.parent,
                    );
            } else {
                program.pushOp(ReflectionOp.never);
            }
        } else {
            program.pushOp(ReflectionOp.any);
            // program.pushOp(ReflectionOp.typeParameter, program.findOrAddStackEntry(getNameAsString(typeName)));
        }
    }

    protected createAccessorForEntityName(
        e: QualifiedName,
    ): PropertyAccessExpression {
        return this.f.createPropertyAccessExpression(
            isIdentifier(e.left)
                ? e.left
                : this.createAccessorForEntityName(e.left),
            e.right,
        );
    }

    protected findDeclarationInFile(
        sourceFile: SourceFile | ModuleDeclaration,
        declarationName: __String,
    ): Declaration | undefined {
        if (isNodeWithLocals(sourceFile) && sourceFile.locals) {
            const declarationSymbol = sourceFile.locals.get(declarationName);
            if (
                declarationSymbol &&
                declarationSymbol.declarations &&
                declarationSymbol.declarations[0]
            ) {
                return declarationSymbol.declarations[0];
            }
        }
        return;
    }

    protected resolveImportSpecifier(
        declarationName: __String,
        importOrExport: ExportDeclaration | ImportDeclaration,
        sourceFile: SourceFile,
    ): Declaration | undefined {
        if (!importOrExport.moduleSpecifier) return;
        if (!isStringLiteral(importOrExport.moduleSpecifier)) return;

        const source: SourceFile | ModuleDeclaration | undefined =
            this.resolver.resolve(sourceFile, importOrExport);

        if (!source) {
            debug(
                'module not found',
                (importOrExport.moduleSpecifier as any).text,
                'Is transpileOnly enabled? It needs to be disabled.',
            );
            return;
        }

        const declaration = this.findDeclarationInFile(source, declarationName);

        /**
         * declaration could also be `import {PrimaryKey} from 'xy'`, which we want to skip
         */
        if (declaration && !isImportSpecifier(declaration)) {
            //if `export {PrimaryKey} from 'xy'`, then follow xy
            if (isExportDeclaration(declaration)) {
                return this.followExport(declarationName, declaration, source);
            }
            return declaration;
        }

        //not found, look in exports
        if (isSourceFile(source)) {
            for (const statement of source.statements) {
                if (!isExportDeclaration(statement)) continue;
                const found = this.followExport(
                    declarationName,
                    statement,
                    source,
                );
                if (found) return found;
            }
        }

        return;
    }

    protected followExport(
        declarationName: __String,
        statement: ExportDeclaration,
        sourceFile: SourceFile,
    ): Declaration | undefined {
        if (statement.exportClause) {
            //export {y} from 'x'
            if (isNamedExports(statement.exportClause)) {
                for (const element of statement.exportClause.elements) {
                    //see if declarationName is exported
                    if (element.name.escapedText === declarationName) {
                        const found = this.resolveImportSpecifier(
                            element.propertyName
                                ? element.propertyName.escapedText
                                : declarationName,
                            statement,
                            sourceFile,
                        );
                        if (found) return found;
                    }
                }
            }
        } else {
            //export * from 'x'
            //see if `x` exports declarationName (or one of its exports * from 'y')
            const found = this.resolveImportSpecifier(
                declarationName,
                statement,
                sourceFile,
            );
            if (found) {
                return found;
            }
        }
        return;
    }

    protected getTypeOfType(type: Node | Declaration): Expression | undefined {
        const reflection = this.isWithReflection(this.sourceFile, type);
        if (!reflection) return;

        const program = new CompilerProgram(type, this.sourceFile);
        this.extractPackStructOfType(type, program);
        return this.packOpsAndStack(program);
    }

    protected packOpsAndStack(program: CompilerProgram) {
        const packStruct = program.buildPackStruct();
        if (packStruct.ops.length === 0) return;
        // debugPackStruct(this.sourceFile, program.forNode, packStruct);
        const packed = [...packStruct.stack, encodeOps(packStruct.ops)];
        return this.valueToExpression(packed);
    }

    /**
     * Note: We have to duplicate the expressions as it can be that incoming expression are from another file and contain wrong pos/end properties,
     * so the code generation is then broken when we simply reuse them. Wrong code like ``User.__type = [.toEqual({`` is then generated.
     * This function is probably not complete, but we add new copies when required.
     */
    protected valueToExpression(
        value: undefined | PackExpression | PackExpression[],
    ): Expression {
        return this.nodeConverter.toExpression(value);
    }

    /**
     * A class is decorated with type information by adding a static variable.
     *
     * class Model {
     *     static __types = pack(ReflectionOp.string); //<-- encoded type information
     *     title: string;
     * }
     */
    protected decorateClass(
        sourceFile: SourceFile,
        node: ClassDeclaration | ClassExpression,
    ): Node {
        const reflection = this.isWithReflection(sourceFile, node);
        if (!reflection) {
            return node;
        }
        const type = this.getTypeOfType(node);
        const __type = this.f.createPropertyDeclaration(
            this.f.createModifiersFromModifierFlags(ModifierFlags.Static),
            '__type',
            undefined,
            undefined,
            type,
        );

        if (isClassDeclaration(node)) {
            // return node;
            return this.f.updateClassDeclaration(
                node,
                node.modifiers,
                node.name,
                node.typeParameters,
                node.heritageClauses,
                this.f.createNodeArray<ClassElement>([...node.members, __type]),
            );
        }

        return this.f.updateClassExpression(
            node,
            node.modifiers,
            node.name,
            node.typeParameters,
            node.heritageClauses,
            this.f.createNodeArray<ClassElement>([...node.members, __type]),
        );
    }

    /**
     * const fn = function() {}
     *
     * => const fn = __assignType(function() {}, [34])
     */
    protected decorateFunctionExpression(expression: FunctionExpression) {
        const encodedType = this.getTypeOfType(expression);
        if (!encodedType) return expression;

        return this.wrapWithAssignType(expression, encodedType);
    }

    /**
     * function name() {}
     *
     * => function name() {}; name.__type = 34;
     */
    protected decorateFunctionDeclaration(declaration: FunctionDeclaration) {
        const encodedType = this.getTypeOfType(declaration);
        if (!encodedType) return declaration;

        if (!declaration.name) {
            //its likely `export default function() {}`
            if (!declaration.body) return;

            //since a new default export is created, we do not need ExportKey&DefaultKeyword on the function anymore,
            //but it should preserve all others like Async.
            const modifier: readonly Modifier[] = declaration.modifiers
                ? (declaration.modifiers.filter(
                      v =>
                          v.kind !== SyntaxKind.ExportKeyword &&
                          v.kind !== SyntaxKind.DefaultKeyword &&
                          v.kind !== SyntaxKind.Decorator,
                  ) as Modifier[])
                : [];
            return this.f.createExportAssignment(
                undefined,
                undefined,
                this.wrapWithAssignType(
                    this.f.createFunctionExpression(
                        modifier,
                        declaration.asteriskToken,
                        declaration.name,
                        declaration.typeParameters,
                        declaration.parameters,
                        declaration.type,
                        declaration.body,
                    ),
                    encodedType,
                ),
            );
        }

        const statements: Statement[] = [declaration];
        statements.push(
            this.f.createExpressionStatement(
                this.f.createAssignment(
                    this.f.createPropertyAccessExpression(
                        serializeEntityNameAsExpression(
                            this.f,
                            declaration.name,
                        ),
                        '__type',
                    ),
                    encodedType,
                ),
            ),
        );
        return statements;
    }

    /**
     * const fn = () => {}
     * => const fn = __assignType(() => {}, [34])
     */
    protected decorateArrowFunction(expression: ArrowFunction) {
        const encodedType = this.getTypeOfType(expression);
        if (!encodedType) return expression;

        return this.wrapWithAssignType(expression, encodedType);
    }

    /**
     * Object.assign(fn, {__type: []}) is much slower than a custom implementation like
     *
     * assignType(fn, [])
     *
     * where we embed assignType() at the beginning of the type.
     */
    protected wrapWithAssignType(fn: Expression, type: Expression) {
        this.embedAssignType = true;

        return this.f.createCallExpression(
            this.f.createIdentifier('__assignType'),
            undefined,
            [fn, type],
        );
    }

    protected isWithReflection(
        sourceFile: SourceFile,
        node: Node & { __deepkitConfig?: ReflectionConfig },
    ): boolean {
        let current: Node | undefined = node;

        let reflectionComment: string | undefined = undefined;

        while ('undefined' === typeof reflectionComment && current) {
            const next = extractJSDocAttribute(
                sourceFile,
                current,
                'reflection',
            );
            if ('undefined' !== typeof next) reflectionComment = next;
            current = current.parent;
        }

        if (
            reflectionComment === '' ||
            reflectionComment === 'true' ||
            reflectionComment === 'default' ||
            reflectionComment === 'enabled' ||
            reflectionComment === '1'
        ) {
            return true;
        }

        if (
            reflectionComment === 'false' ||
            reflectionComment === 'disabled' ||
            reflectionComment === 'never' ||
            reflectionComment === 'no' ||
            reflectionComment === '0'
        ) {
            return false;
        }

        const reflection = this.getReflectionConfig(sourceFile);
        return reflection.mode === 'default';
    }
}

export class DeclarationTransformer extends ReflectionTransformer {
    protected addExports: { identifier: string }[] = [];

    transformSourceFile(sourceFile: SourceFile): SourceFile {
        if ((sourceFile as any).deepkitDeclarationTransformed)
            return sourceFile;
        (sourceFile as any).deepkitDeclarationTransformed = true;

        this.setSourceFile(sourceFile);
        this.addExports = [];

        const reflection = this.getReflectionConfig(sourceFile);
        if (reflection.mode === 'never') return sourceFile;

        const visitor = (node: Node): any => {
            node = visitEachChild(node, visitor, this.context);

            if (
                (isTypeAliasDeclaration(node) ||
                    isInterfaceDeclaration(node)) &&
                hasModifier(node, SyntaxKind.ExportKeyword)
            ) {
                const reflection = this.isWithReflection(sourceFile, node);
                if (reflection) {
                    this.addExports.push({
                        identifier: getIdentifierName(
                            this.getDeclarationVariableName(node.name),
                        ),
                    });
                }
            }

            return node;
        };

        this.setSourceFile(visitNode(this.sourceFile, visitor));

        if (this.addExports.length) {
            const exports: Statement[] = [];
            const handledIdentifier: string[] = [];
            for (const imp of this.addExports) {
                if (handledIdentifier.includes(imp.identifier)) continue;
                handledIdentifier.push(imp.identifier);

                //export declare type __ΩXY = any[];
                exports.push(
                    this.f.createTypeAliasDeclaration(
                        [
                            this.f.createModifier(SyntaxKind.ExportKeyword),
                            this.f.createModifier(SyntaxKind.DeclareKeyword),
                        ],
                        this.f.createIdentifier(imp.identifier),
                        undefined,
                        this.f.createArrayTypeNode(
                            this.f.createKeywordTypeNode(SyntaxKind.AnyKeyword),
                        ),
                    ),
                );
            }

            this.setSourceFile(
                this.f.updateSourceFile(this.sourceFile, [
                    ...this.sourceFile.statements,
                    ...exports,
                ]),
            );
        }

        return this.sourceFile;
    }
}

let loaded = false;
const cache = new Cache();

export const transformer: CustomTransformerFactory =
    function deepkitTransformer(context) {
        if (!loaded) {
            debug('@deepkit/type transformer loaded\n');
            loaded = true;
        }
        cache.tick();
        return new ReflectionTransformer(context, cache);
    };

export const declarationTransformer: CustomTransformerFactory =
    function deepkitDeclarationTransformer(context) {
        return new DeclarationTransformer(context, cache);
    };<|MERGE_RESOLUTION|>--- conflicted
+++ resolved
@@ -7,14 +7,8 @@
  *
  * You should have received a copy of the MIT License along with this program.
  */
-<<<<<<< HEAD
 import { knownLibFilesForCompilerOptions } from '@typescript/vfs';
-import ts, {
-=======
-
 import type {
-    __String,
->>>>>>> 6eb0436c
     ArrayTypeNode,
     ArrowFunction,
     Block,
@@ -78,7 +72,6 @@
     UnionTypeNode,
     __String,
 } from 'typescript';
-
 import ts from 'typescript';
 
 import {
