--- conflicted
+++ resolved
@@ -1,8 +1,3 @@
-<<<<<<< HEAD
-=======
-import type { CompilerOptions, ParseConfigHost } from 'typescript';
-import ts from 'typescript';
->>>>>>> 6eb0436c
 import { dirname, isAbsolute, join } from 'path';
 import ts, { CompilerOptions, ParseConfigHost } from 'typescript';
 
