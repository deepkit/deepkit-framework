--- conflicted
+++ resolved
@@ -1,12 +1,7 @@
 import { expect, test } from '@jest/globals';
-<<<<<<< HEAD
-import { JSONTransport, Logger, LoggerLevel, ScopeFormatter } from '../src/lib/logger.js';
+import { JSONTransport, Logger, LoggerLevel, ScopedLogger, ScopeFormatter } from '../src/lib/logger.js';
 import { MemoryLoggerTransport } from '../src/lib/memory-logger.js';
-=======
-import { JSONTransport, Logger, LoggerLevel, ScopedLogger, ScopeFormatter } from '../src/logger.js';
-import { MemoryLoggerTransport } from '../src/memory-logger.js';
 import { Injector, ServiceNotFoundError, TransientInjectionTarget } from '@deepkit/injector';
->>>>>>> a47111c5
 
 test('log level', () => {
     const logger = new Logger();
