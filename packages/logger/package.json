--- conflicted
+++ resolved
@@ -18,25 +18,5 @@
     "ansi-styles": "^4.3.0",
     "format-util": "^1.0.5"
   },
-<<<<<<< HEAD
   "types": "./src/index.d.ts"
-=======
-  "devDependencies": {
-    "@deepkit/core": "^1.0.1-alpha.97",
-    "@deepkit/injector": "^1.0.1-alpha.97"
-  },
-  "jest": {
-    "testEnvironment": "node",
-    "transform": {
-      "^.+\\.(ts|tsx)$": "ts-jest"
-    },
-    "moduleNameMapper": {
-      "(.+)\\.js": "$1"
-    },
-    "testMatch": [
-      "**/tests/**/*.spec.ts"
-    ]
-  },
-  "gitHead": "56081823b559bb68b77a8781957af5d9c2e019a7"
->>>>>>> a47111c5
 }