{
  "name": "@deepkit/framework",
  "version": "1.0.1-alpha.75",
  "type": "commonjs",
  "main": "./dist/cjs/index.js",
  "module": "./dist/esm/index.js",
  "types": "./dist/cjs/index.d.ts",
  "exports": {
    ".": {
      "require": "./dist/cjs/index.js",
      "default": "./dist/esm/index.js"
    }
  },
  "license": "MIT",
  "repository": "https://github.com/deepkit/deepkit-framework",
  "author": "Marc J. Schmidt <marc@marcjschmidt.de>",
  "sideEffects": false,
  "publishConfig": {
    "access": "public"
  },
  "scripts": {
    "test": "jest --coverage",
    "tsc": "rm -rf dist && ../../node_modules/.bin/tsc",
    "tsc-watch": "rm -rf dist && tsc --watch"
  },
  "peerDependencies": {
    "@deepkit/app": "^1.0.1-alpha.13",
    "@deepkit/broker": "^1.0.1-alpha.13",
    "@deepkit/bson": "^1.0.1-alpha.13",
    "@deepkit/core": "^1.0.1-alpha.13",
    "@deepkit/core-rxjs": "^1.0.1-alpha.13",
    "@deepkit/crypto": "^1.0.1-alpha.13",
    "@deepkit/event": "^1.0.1-alpha.13",
    "@deepkit/http": "^1.0.1-alpha.13",
    "@deepkit/injector": "^1.0.1-alpha.13",
    "@deepkit/logger": "^1.0.1-alpha.13",
    "@deepkit/orm": "^1.0.1-alpha.13",
    "@deepkit/rpc": "^1.0.1-alpha.13",
    "@deepkit/rpc-tcp": "^1.0.1-alpha.13",
    "@deepkit/sql": "^1.0.1-alpha.13",
    "@deepkit/sqlite": "^1.0.1-alpha.13",
    "@deepkit/stopwatch": "^1.0.1-alpha.13",
    "@deepkit/template": "^1.0.1-alpha.13",
    "@deepkit/type": "^1.0.1-alpha.13",
    "@deepkit/workflow": "^1.0.1-alpha.13"
  },
  "dependencies": {
<<<<<<< HEAD
    "@deepkit/platform": "^1.0.1-alpha.74",
    "@deepkit/api-console-module": "^1.0.1-alpha.74",
    "@deepkit/framework-debug-api": "^1.0.1-alpha.74",
    "@deepkit/framework-debug-gui": "^1.0.1-alpha.74",
    "@deepkit/orm-browser-api": "^1.0.1-alpha.74",
    "@deepkit/orm-browser-gui": "^1.0.1-alpha.74",
=======
    "@deepkit/api-console-module": "^1.0.1-alpha.75",
    "@deepkit/framework-debug-api": "^1.0.1-alpha.75",
    "@deepkit/framework-debug-gui": "^1.0.1-alpha.75",
    "@deepkit/orm-browser-api": "^1.0.1-alpha.75",
    "@deepkit/orm-browser-gui": "^1.0.1-alpha.75",
>>>>>>> a6f881d3
    "@oclif/command": "^1.8.0",
    "@oclif/parser": "^3.8.5",
    "@oclif/plugin-help": "^3.2.0",
    "@types/ws": "^7.4.0",
    "buffer": "^5.2.1",
    "date-fns": "^2.16.1",
    "enhanced-resolve": "^5.8.2",
    "faker": "5.4.0",
    "fs-extra": "^9.0.1",
    "get-parameter-names": "^0.3.0",
    "md5": "^2.2.1",
    "mime-types": "^2.1.27",
    "nice-table": "^1.1.0",
    "pirates": "^4.0.1",
    "selfsigned": "1.10.8",
    "sift": "^7.0.1",
    "ws": "^7.4.2"
  },
  "devDependencies": {
    "@deepkit/app": "^1.0.1-alpha.75",
    "@deepkit/broker": "^1.0.1-alpha.75",
    "@deepkit/bson": "^1.0.1-alpha.75",
    "@deepkit/core": "^1.0.1-alpha.75",
    "@deepkit/core-rxjs": "^1.0.1-alpha.75",
    "@deepkit/crypto": "^1.0.1-alpha.72",
    "@deepkit/event": "^1.0.1-alpha.75",
    "@deepkit/http": "^1.0.1-alpha.75",
    "@deepkit/injector": "^1.0.1-alpha.75",
    "@deepkit/logger": "^1.0.1-alpha.75",
    "@deepkit/orm": "^1.0.1-alpha.75",
    "@deepkit/rpc": "^1.0.1-alpha.75",
    "@deepkit/rpc-tcp": "^1.0.1-alpha.75",
    "@deepkit/sql": "^1.0.1-alpha.75",
    "@deepkit/sqlite": "^1.0.1-alpha.75",
    "@deepkit/stopwatch": "^1.0.1-alpha.75",
    "@deepkit/template": "^1.0.1-alpha.75",
    "@deepkit/type": "^1.0.1-alpha.75",
    "@deepkit/workflow": "^1.0.1-alpha.75",
    "@types/clone": "^0.1.30",
    "@types/faker": "^5.1.6",
    "@types/fs-extra": "^9.0.1",
    "@types/node": "^14.0.0",
    "@types/ws": "^7.4.0",
    "rxjs": "~6.6.0"
  },
   "jest": {
    "moduleNameMapper": {
      "(.+)\\.js": "$1"
    },
    "testEnvironment": "node",
    "transform": {
      "^.+\\.(ts|tsx)$": "ts-jest"
    },
    "resolver": "../../jest-resolver.js",
    "testMatch": [
      "**/tests/**/*.spec.ts",
      "**/tests/**/*.spec.tsx"
    ]
  },
  "gitHead": "56081823b559bb68b77a8781957af5d9c2e019a7"
}<|MERGE_RESOLUTION|>--- conflicted
+++ resolved
@@ -45,20 +45,12 @@
     "@deepkit/workflow": "^1.0.1-alpha.13"
   },
   "dependencies": {
-<<<<<<< HEAD
-    "@deepkit/platform": "^1.0.1-alpha.74",
-    "@deepkit/api-console-module": "^1.0.1-alpha.74",
-    "@deepkit/framework-debug-api": "^1.0.1-alpha.74",
-    "@deepkit/framework-debug-gui": "^1.0.1-alpha.74",
-    "@deepkit/orm-browser-api": "^1.0.1-alpha.74",
-    "@deepkit/orm-browser-gui": "^1.0.1-alpha.74",
-=======
+    "@deepkit/platform": "^1.0.1-alpha.75",
     "@deepkit/api-console-module": "^1.0.1-alpha.75",
     "@deepkit/framework-debug-api": "^1.0.1-alpha.75",
     "@deepkit/framework-debug-gui": "^1.0.1-alpha.75",
     "@deepkit/orm-browser-api": "^1.0.1-alpha.75",
     "@deepkit/orm-browser-gui": "^1.0.1-alpha.75",
->>>>>>> a6f881d3
     "@oclif/command": "^1.8.0",
     "@oclif/parser": "^3.8.5",
     "@oclif/plugin-help": "^3.2.0",
