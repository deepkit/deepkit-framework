{
  "name": "@deepkit/app",
  "version": "1.0.1-alpha.75",
  "description": "Deepkit App, CLI framework and service container",
  "type": "commonjs",
  "main": "./dist/cjs/index.js",
  "module": "./dist/esm/index.js",
  "types": "./dist/cjs/index.d.ts",
  "exports": {
    ".": {
      "require": "./dist/cjs/index.js",
      "default": "./dist/esm/index.js"
    }
  },
  "repository": "https://github.com/deepkit/deepkit-framework",
  "author": "Marc J. Schmidt <marc@marcjschmidt.de>",
  "license": "MIT",
  "publishConfig": {
    "access": "public"
  },
  "scripts": {
    "build": "echo '{\"type\": \"module\"}' > ./dist/esm/package.json"
  },
  "peerDependencies": {
    "@deepkit/core": "^1.0.1-alpha.13",
    "@deepkit/event": "^1.0.1-alpha.13",
    "@deepkit/injector": "^1.0.1-alpha.13",
    "@deepkit/stopwatch": "^1.0.1-alpha.13",
    "@deepkit/type": "^1.0.1-alpha.13",
    "@deepkit/workflow": "^1.0.1-alpha.13"
  },
  "dependencies": {
    "@oclif/command": "^1.8.16",
    "@oclif/config": "^1.18.2",
    "@oclif/errors": "^1.3.5"
  },
  "devDependencies": {
<<<<<<< HEAD
    "@deepkit/platform": "^1.0.1-alpha.74",
    "@deepkit/core": "^1.0.1-alpha.74",
    "@deepkit/event": "^1.0.1-alpha.74",
    "@deepkit/injector": "^1.0.1-alpha.74",
    "@deepkit/stopwatch": "^1.0.1-alpha.74",
    "@deepkit/type": "^1.0.1-alpha.74",
    "@deepkit/workflow": "^1.0.1-alpha.74",
=======
    "@deepkit/core": "^1.0.1-alpha.75",
    "@deepkit/event": "^1.0.1-alpha.75",
    "@deepkit/injector": "^1.0.1-alpha.75",
    "@deepkit/stopwatch": "^1.0.1-alpha.75",
    "@deepkit/type": "^1.0.1-alpha.75",
    "@deepkit/workflow": "^1.0.1-alpha.75",
>>>>>>> a6f881d3
    "conditional-type-checks": "^1.0.5"
  },
   "jest": {
    "moduleNameMapper": {
      "(.+)\\.js": "$1"
    },
    "transform": {
      "^.+\\.(ts|tsx)$": "ts-jest"
    },
    "testMatch": [
      "**/tests/**/*.spec.ts"
    ]
  },
  "gitHead": "56081823b559bb68b77a8781957af5d9c2e019a7"
}<|MERGE_RESOLUTION|>--- conflicted
+++ resolved
@@ -35,22 +35,13 @@
     "@oclif/errors": "^1.3.5"
   },
   "devDependencies": {
-<<<<<<< HEAD
-    "@deepkit/platform": "^1.0.1-alpha.74",
-    "@deepkit/core": "^1.0.1-alpha.74",
-    "@deepkit/event": "^1.0.1-alpha.74",
-    "@deepkit/injector": "^1.0.1-alpha.74",
-    "@deepkit/stopwatch": "^1.0.1-alpha.74",
-    "@deepkit/type": "^1.0.1-alpha.74",
-    "@deepkit/workflow": "^1.0.1-alpha.74",
-=======
+    "@deepkit/platform": "^1.0.1-alpha.75",
     "@deepkit/core": "^1.0.1-alpha.75",
     "@deepkit/event": "^1.0.1-alpha.75",
     "@deepkit/injector": "^1.0.1-alpha.75",
     "@deepkit/stopwatch": "^1.0.1-alpha.75",
     "@deepkit/type": "^1.0.1-alpha.75",
     "@deepkit/workflow": "^1.0.1-alpha.75",
->>>>>>> a6f881d3
     "conditional-type-checks": "^1.0.5"
   },
    "jest": {
