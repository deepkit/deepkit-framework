import { expect, test } from '@jest/globals';
import { Minimum, MinLength } from '@deepkit/type';
<<<<<<< HEAD
import { injectorReference } from '@deepkit/injector';
import { ServiceContainer } from '../src/lib/service-container.js';
=======
import { injectorReference, provide } from '@deepkit/injector';
import { ServiceContainer } from '../src/service-container.js';
>>>>>>> a47111c5
import { ClassType } from '@deepkit/core';
import { AppModule, createModule } from '../src/lib/module.js';

class MyModuleConfig {
    param1!: string & MinLength<5>;
    param2!: number & Minimum<100>;
}

class ModuleService {
    constructor(public readonly config: MyModuleConfig) {
    }
}

class MyModule extends createModule({
    config: MyModuleConfig,
    providers: [
        ModuleService
    ],
    exports: [ModuleService]
}, 'myModule') {
}

class AppModuleConfig {
    database: string = 'mongodb://localhost/my-app';
    debug: boolean = false;
    myModule?: Partial<{
        param1: string;
        param2: number;
    }>;
}

type MyServiceConfig = Pick<AppModuleConfig, 'debug'>;

class MyService {
    constructor(private config: MyServiceConfig) {
    }

    isDebug(): boolean {
        return this.config.debug;
    }
}

class MyService2 {
    constructor(public debug: AppModuleConfig['debug']) {
    }
}

class MyAppModule extends createModule({
    providers: [
        MyService,
        MyService2,
    ],
    config: AppModuleConfig,
}) {
    imports = [new MyModule()];

    process() {
        if (this.config.myModule) this.getImportedModuleByClass(MyModule).configure(this.config.myModule);
    }
}

function getServiceOnNewServiceContainer<T>(module: AppModule<any>, service: ClassType<T>): T {
    const serviceContainer = new ServiceContainer(module);
    return serviceContainer.getInjectorContext().get(service) as T;
}

test('import', () => {
    {
        expect(() => getServiceOnNewServiceContainer(new MyAppModule, ModuleService)).toThrow(
            'Configuration for module myModule is invalid. Make sure the module is correctly configured. Error: myModule.param1(type): Not a string'
        );
    }

    {
        expect(() => getServiceOnNewServiceContainer(new MyAppModule({ myModule: { param1: '23' } }), ModuleService)).toThrow(
            'Configuration for module myModule is invalid. Make sure the module is correctly configured. Error: myModule.param1(minLength): Min length is 5'
        );
    }

    {
        expect(() => getServiceOnNewServiceContainer(new MyAppModule({ myModule: { param1: '12345' } }), ModuleService)).toThrow(
            'Configuration for module myModule is invalid. Make sure the module is correctly configured. Error: myModule.param2(type): Not a number'
        );
    }

    {
        expect(() => getServiceOnNewServiceContainer(new MyAppModule({ myModule: { param1: '12345', param2: 55 } }), ModuleService)).toThrow(
            'Configuration for module myModule is invalid. Make sure the module is correctly configured. Error: myModule.param2(minimum): Number needs to be greater than or equal to 100'
        );
    }

    {
        const myService = getServiceOnNewServiceContainer(new MyAppModule({ myModule: { param1: '12345', param2: 100 } }), ModuleService);
        expect(myService.config).toEqual({ param1: '12345', param2: 100 });
    }
});

test('basic configured', () => {
    expect(new MyService({ debug: true }).isDebug()).toBe(true);
    expect(new MyService({ debug: false }).isDebug()).toBe(false);

    function createConfiguredApp() {
        return new MyAppModule({ myModule: { param1: '12345', param2: 100 } });
    }

    {
        const myService = getServiceOnNewServiceContainer(createConfiguredApp(), MyService);
        expect(myService.isDebug()).toBe(false);
    }

    {
        const myService = getServiceOnNewServiceContainer(createConfiguredApp().configure({
            debug: false
        }), MyService);
        expect(myService.isDebug()).toBe(false);
    }

    {
        const myService = getServiceOnNewServiceContainer(createConfiguredApp().configure({
            debug: true
        }), MyService);
        expect(myService.isDebug()).toBe(true);
    }

    {
        const myService2 = getServiceOnNewServiceContainer(createConfiguredApp().configure({
            debug: false
        }), MyService2);
        expect(myService2.debug).toBe(false);
    }

    {
        const myService2 = getServiceOnNewServiceContainer(createConfiguredApp().configure({
            debug: true
        }), MyService2);
        expect(myService2.debug).toBe(true);
    }
});

test('configured provider', () => {
    class Transporter {

    }

    class Logger {
        transporter: any[] = [];

        addTransport(transport: any) {
            this.transporter.push(transport);
        }
    }

    const AppModule = createModule({
        providers: [
            Transporter,
            Logger,
        ],
    });

    {
        const module = new AppModule();
        const logger = new ServiceContainer(module.setup((module) => {
            module.setupProvider<Logger>().addTransport('first').addTransport('second');
        })).getInjector(module).get(Logger);
        expect(logger.transporter).toEqual(['first', 'second']);
    }

    {
        const module = new AppModule();
        const logger = new ServiceContainer(module.setup((module) => {
            module.setupProvider<Logger>().transporter = ['first', 'second', 'third'];
        })).getInjector(module).get(Logger);
        expect(logger.transporter).toEqual(['first', 'second', 'third']);
    }

    {
        const module = new AppModule();
        const logger = new ServiceContainer(module.setup((module) => {
            module.setupProvider<Logger>().addTransport(new Transporter);
        })).getInjector(module).get(Logger);
        expect(logger.transporter[0] instanceof Transporter).toBe(true);
    }

    {
        const module = new AppModule();
        const logger = new ServiceContainer(module.setup((module) => {
            module.setupProvider<Logger>().addTransport(injectorReference(Transporter));
        })).getInjector(module).get(Logger);
        expect(logger.transporter[0] instanceof Transporter).toBe(true);
    }

    {
        const module = new AppModule();
        const logger = new ServiceContainer(module).getInjector(module).get(Logger);
        expect(logger.transporter).toEqual([]);
    }
});

test('same module loaded twice', () => {
    class Config {
        path: string = '/api';
    }

    class Service {
        constructor(public path: Config['path']) {
        }
    }

    class ApiModule extends createModule({
        config: Config,
        providers: [Service]
    }) {
    }

    {
        const app = new AppModule({ imports: [new ApiModule({ path: '/a' })] });
        const serviceContainer = new ServiceContainer(app);
        expect(serviceContainer.getInjector(ApiModule).get(Service).path).toBe('/a');
    }

    {
        const app = new AppModule({ imports: [new ApiModule()] });
        const serviceContainer = new ServiceContainer(app);
        expect(serviceContainer.getInjector(ApiModule).get(Service).path).toBe('/api');
    }

    {
        const a = new ApiModule({ path: '/a' });
        const b = new ApiModule({ path: '/b' });

        const app = new AppModule({
            imports: [
                a,
                b,
            ]
        });
        const serviceContainer = new ServiceContainer(app);

        expect((serviceContainer.getModule(ApiModule).getConfig() as any).path).toBe('/a');
        expect(a.getConfig().path).toBe('/a');
        expect(b.getConfig().path).toBe('/b');
        expect(serviceContainer.getInjector(a).get(Service).path).toBe('/a');
        expect(serviceContainer.getInjector(b).get(Service).path).toBe('/b');
    }
});

test('interface provider can be exported', () => {
   interface Test {}

   const TEST = {};

   const Test = provide<Test>({ useValue: TEST });

   const test = new AppModule({ providers: [Test], exports: [Test] });

   const app = new AppModule({ imports: [test] });

    const serviceContainer = new ServiceContainer(app);

   serviceContainer.getInjector(app).get<Test>().toBe(TEST);
});

test('non-exported providers can not be overwritten', () => {
    class SubClass {
    }

    class Overwritten {
    }

    const sub = new AppModule({ providers: [SubClass] });
    const app = new AppModule({
        providers: [Overwritten, { provide: SubClass, useClass: Overwritten }],
        imports: [
            sub
        ]
    });

    const serviceContainer = new ServiceContainer(app);

    expect(serviceContainer.getInjector(sub).get(SubClass)).toBeInstanceOf(SubClass);
    expect(serviceContainer.getInjector(app).get(SubClass)).toBeInstanceOf(Overwritten);
});

test('exported providers can not be overwritten', () => {
    class SubClass {
    }

    class Overwritten {
    }

    const sub = new AppModule({ providers: [SubClass], exports: [SubClass] });
    const app = new AppModule({
        providers: [Overwritten, { provide: SubClass, useClass: Overwritten }],
        imports: [
            sub
        ]
    });

    const serviceContainer = new ServiceContainer(app);

    expect(serviceContainer.getInjector(sub).get(SubClass)).toBeInstanceOf(Overwritten);
    expect(serviceContainer.getInjector(app).get(SubClass)).toBeInstanceOf(Overwritten);
});

test('instance is used as is', () => {
    class Service {
        constructor(public label: string) {
        }
    }

    class ApiModule extends createModule({}) {
        label: string = '';

        set(label: string): this {
            this.label = label;
            return this;
        }

        process() {
            this.addProvider({ provide: Service, useValue: new Service(this.label) });
        }
    }

    const serviceContainer = new ServiceContainer(new AppModule({ imports: [new ApiModule().set('changed1')] }));
    expect(serviceContainer.getInjector(ApiModule).get(Service).label).toBe('changed1');
});

test('change config of a imported module dynamically', () => {
    class Logger {
    }

    class Query {
        constructor(public logger?: Logger) {
        }
    }

    class DatabaseConfig {
        logging: boolean = false;
    }

    class DatabaseModule extends createModule({
        config: DatabaseConfig,
        providers: [Query]
    }) {
        process() {
            if (this.config.logging) {
                this.addProvider(Logger);
            }
        }
    }

    class ApiConfig {
        debug: boolean = false;
    }

    class ApiModule extends createModule({
        config: ApiConfig
    }) {
        imports = [new DatabaseModule({ logging: false })];

        process() {
            if (this.config.debug) {
                const [database] = this.getImportedModulesByClass(DatabaseModule);
                database.configure({ logging: true });
            }
        }
    }

    {
        const api = new ApiModule();
        expect(api.getImportedModuleByClass(DatabaseModule)).toBeInstanceOf(DatabaseModule);
        expect(api.getImportedModulesByClass(DatabaseModule)[0]).toBeInstanceOf(DatabaseModule);
    }

    {
        const serviceContainer = new ServiceContainer(new ApiModule());
        expect(serviceContainer.getInjector(DatabaseModule).get(Query).logger).toBe(undefined);
    }


    {
        const serviceContainer = new ServiceContainer(new ApiModule({ debug: true }));
        expect(serviceContainer.getInjector(DatabaseModule).get(Query).logger).toBeInstanceOf(Logger);
    }


    {
        const serviceContainer = new ServiceContainer(new ApiModule());
        expect(serviceContainer.getInjector(DatabaseModule).get(Query).logger).toBe(undefined);
    }
});

test('scoped injector', () => {
    let created = 0;

    class Service {
        constructor() {
            created++;
        }
    }

    const module = new AppModule({
        providers: [{ provide: Service, scope: 'http' }]
    });

    const serviceContainer = new ServiceContainer(new AppModule({ imports: [module] }));

    {
        const scope = serviceContainer.getInjectorContext().createChildScope('http');
        expect(scope.get(Service, module)).toBeInstanceOf(Service);
        expect(created).toBe(1);
    }

    {
        const injector = serviceContainer.getInjector(module);
        expect(() => injector.get(Service)).toThrow('not found');
    }

    {
        const scope = serviceContainer.getInjectorContext().createChildScope('http');
        expect(scope.get(Service, module)).toBeInstanceOf(Service);
        expect(created).toBe(2);
    }
});

test('functional modules factory', () => {
    const myModule = (title: string) => {
        return (module: AppModule) => {
            module.addProvider({ provide: 'title', useValue: title });
            module.forRoot();
        };
    };

    const module = new AppModule({
        imports: [myModule('Peter')],
    });
    const serviceContainer = new ServiceContainer(module);

    expect(serviceContainer.getInjectorContext().get('title')).toBe('Peter');
});

test('functional modules', () => {
    const myModule = (module: AppModule) => {
        module.addProvider({ provide: 'title', useValue: 'Peter' });
        module.forRoot();
    };

    const module = new AppModule({
        imports: [myModule],
    });
    const serviceContainer = new ServiceContainer(module);

    expect(serviceContainer.getInjectorContext().get('title')).toBe('Peter');
});<|MERGE_RESOLUTION|>--- conflicted
+++ resolved
@@ -1,12 +1,7 @@
 import { expect, test } from '@jest/globals';
 import { Minimum, MinLength } from '@deepkit/type';
-<<<<<<< HEAD
-import { injectorReference } from '@deepkit/injector';
+import { injectorReference, provide } from '@deepkit/injector';
 import { ServiceContainer } from '../src/lib/service-container.js';
-=======
-import { injectorReference, provide } from '@deepkit/injector';
-import { ServiceContainer } from '../src/service-container.js';
->>>>>>> a47111c5
 import { ClassType } from '@deepkit/core';
 import { AppModule, createModule } from '../src/lib/module.js';
 
@@ -266,7 +261,7 @@
 
     const serviceContainer = new ServiceContainer(app);
 
-   serviceContainer.getInjector(app).get<Test>().toBe(TEST);
+   expect(serviceContainer.getInjector(app).get<Test>()).toBe(TEST);
 });
 
 test('non-exported providers can not be overwritten', () => {
