/*
 * Deepkit Framework
 * Copyright (C) 2021 Deepkit UG, Marc J. Schmidt
 *
 * This program is free software: you can redistribute it and/or modify
 * it under the terms of the MIT License.
 *
 * You should have received a copy of the MIT License along with this program.
 */
import { AbstractClassType, ClassType, isClass, isFunction } from '@deepkit/core';
import type { InjectorModule } from './module.js';
import { ReceiveType, resolveReceiveType, Type } from '@deepkit/type';

export interface ProviderBase {
    /**
     * Per default all instances are singleton (scoped to its scope). Enabling transient makes the
     * Injector create always a new instance for every consumer.
     */
    transient?: true;
}

/** @reflection never */
<<<<<<< HEAD
export type Token<T = any> = symbol | number | bigint | RegExp | boolean | string | AbstractClassType<T> | Type | TagProvider<T> | Function | T;
=======
export interface ProviderScope {
    scope?: 'module' | 'rpc' | 'http' | 'cli' | string;
}

/** @reflection never */
export type Token<T = any> = symbol | number | bigint | RegExp | boolean | string | AbstractClassType<T> | Type | T;
>>>>>>> 607d3693

export function provide<T>(
    provider:
        | (ProviderBase & ProviderScope &
        (
            | { useValue: T }
            | { useClass: ClassType }
            | { useExisting: any }
            | { useFactory: (...args: any[]) => T | undefined }
            ))
        | ClassType
        | ((...args: any[]) => T)
    ,
    type?: ReceiveType<T>,
): NormalizedProvider {
    if (isClass(provider)) return { provide: resolveReceiveType(type), useClass: provider };
    if (isFunction(provider)) return { provide: resolveReceiveType(type), useFactory: provider };
    return { ...provider, provide: resolveReceiveType(type) };
}

export interface ValueProvider<T> extends ProviderBase {
    /**
     * An injection token.
     */
    provide: Token<T>;

    /**
     * The value to inject.
     */
    useValue: T;
}

export interface ClassProvider<T> extends ProviderBase {
    /**
     * An injection token.
     */
    provide: Token<T>;

    /**
     * Class to instantiate for the `token`.
     */
    useClass?: ClassType<T>;
}

export interface ExistingProvider<T> extends ProviderBase {
    /**
     * An injection token.
     */
    provide: Token<T>;

    /**
     * Existing `token` to return. (equivalent to `injector.get(useExisting)`)
     */
    useExisting: ClassType<T>;
}

export interface FactoryProvider<T> extends ProviderBase {
    /**
     * An injection token.
     */
    provide: Token<T>;

    /**
     * A function to invoke to create a value for this `token`.
     */
    useFactory: (...args: any[]) => T | undefined;
}

/** @reflection never */
export type Provider<T = any> = AbstractClassType | ValueProvider<T> | ClassProvider<T> | ExistingProvider<T> | FactoryProvider<T> | TagProvider<T>;

/** @reflection never */
export type ProviderProvide<T = any> = ValueProvider<T> | ClassProvider<T> | ExistingProvider<T> | FactoryProvider<T>;

/** @reflection never */
interface TagRegistryEntry<T> {
    tagProvider: TagProvider<T>;
    module: InjectorModule;
}

/** @reflection never */
export class TagRegistry {
    constructor(
        public tags: TagRegistryEntry<any>[] = []
    ) {
    }

    register(tagProvider: TagProvider<any>, module: InjectorModule) {
        return this.tags.push({ tagProvider, module });
    }

    resolve<T extends ClassType<Tag<any>>>(tag: T): TagRegistryEntry<InstanceType<T>>[] {
        return this.tags.filter(v => v.tagProvider.tag instanceof tag);
    }
}

/** @reflection never */
export class TagProvider<T> {
    constructor(
        public provider: NormalizedProvider<T>,
        public tag: Tag<T>,
    ) {
    }
}

/** @reflection never */
export class Tag<T, TP extends TagProvider<T> = TagProvider<T>> {
    _!: () => T;
    _2!: () => TP;

    constructor(
        public readonly services: T[] = []
    ) {
    }

    protected createTagProvider(provider: NormalizedProvider<any>): TP {
        return new TagProvider(provider, this) as TP;
    }

    static provide<P extends ClassType<T> | ValueProvider<T> | ClassProvider<T> | ExistingProvider<T> | FactoryProvider<T>,
        T extends ReturnType<InstanceType<B>['_']>,
        TP extends ReturnType<InstanceType<B>['_2']>,
        B extends ClassType<Tag<any>>>(this: B, provider: P): TP {
        const t = new this;

        if (isClass(provider)) {
            return t.createTagProvider({ provide: provider }) as TP;
        }

        return t.createTagProvider(provider as NormalizedProvider<T>) as TP;
    }
}

/** @reflection never */
export type NormalizedProvider<T = any> = ProviderProvide<T> & ProviderScope;

/** @reflection never */
export type ProviderWithScope<T = any> = AbstractClassType | (ProviderProvide<T> & ProviderScope) | TagProvider<any>;

export function isScopedProvider(obj: any): obj is ProviderProvide & ProviderScope {
    return obj.provide && obj.hasOwnProperty('scope');
}

export function isValueProvider(obj: any): obj is ValueProvider<any> {
    return obj.provide && obj.hasOwnProperty('useValue');
}

export function isClassProvider(obj: any): obj is ClassProvider<any> {
    return obj.provide && !isValueProvider(obj) && !isExistingProvider(obj) && !isFactoryProvider(obj);
}

export function isExistingProvider(obj: any): obj is ExistingProvider<any> {
    return obj.provide && obj.hasOwnProperty('useExisting');
}

export function isFactoryProvider(obj: any): obj is FactoryProvider<any> {
    return obj.provide && obj.hasOwnProperty('useFactory');
}

export function isInjectionProvider(obj: any): obj is Provider<any> {
    return isValueProvider(obj) || isClassProvider(obj) || isExistingProvider(obj) || isFactoryProvider(obj);
}

export function isTransient(provider: ProviderWithScope): boolean {
    if (isClass(provider)) return false;
    if (provider instanceof TagProvider) return false;
    return provider.transient === true;
}

export function getProviders(
    providers: ProviderWithScope[],
    requestScope: 'module' | 'session' | 'request' | string,
) {
    const result: Provider<any>[] = [];

    function normalize(provider: ProviderWithScope<any>): Provider<any> {
        if (isClass(provider)) {
            return provider;
        }

        return provider;
    }

    for (const provider of providers) {
        if (isClass(provider)) {
            if (requestScope === 'module') result.push(provider);
            continue;
        }

        if (isClass(provider)) {
            if (requestScope === 'module') result.push(provider);
            continue;
        }

        const scope = isScopedProvider(provider) ? provider.scope : 'module';
        if (scope === requestScope) {
            result.push(normalize(provider));
        }
    }

    return result;
}<|MERGE_RESOLUTION|>--- conflicted
+++ resolved
@@ -20,16 +20,12 @@
 }
 
 /** @reflection never */
-<<<<<<< HEAD
-export type Token<T = any> = symbol | number | bigint | RegExp | boolean | string | AbstractClassType<T> | Type | TagProvider<T> | Function | T;
-=======
 export interface ProviderScope {
     scope?: 'module' | 'rpc' | 'http' | 'cli' | string;
 }
 
 /** @reflection never */
-export type Token<T = any> = symbol | number | bigint | RegExp | boolean | string | AbstractClassType<T> | Type | T;
->>>>>>> 607d3693
+export type Token<T = any> = symbol | number | bigint | RegExp | boolean | string | AbstractClassType<T> | Type | TagProvider<T> | Function | T;
 
 export function provide<T>(
     provider:
