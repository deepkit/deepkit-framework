--- conflicted
+++ resolved
@@ -1,17 +1,9 @@
 import { expect, test } from '@jest/globals';
-<<<<<<< HEAD
-import { CircularDependencyError, injectedFunction, Injector, InjectorContext } from '../src/lib/injector.js';
+import { CircularDependencyError, DependenciesUnmetError, injectedFunction, Injector, InjectorContext, TransientInjectionTarget } from '../src/lib/injector.js';
 import { InjectorModule } from '../src/lib/module.js';
 import { ReflectionClass, ReflectionKind } from '@deepkit/type';
 import { Inject } from '../src/lib/types.js';
 import { provide } from '../src/lib/provider.js';
-=======
-import { CircularDependencyError, DependenciesUnmetError, injectedFunction, Injector, InjectorContext, TransientInjectionTarget } from '../src/injector.js';
-import { InjectorModule } from '../src/module.js';
-import { ReflectionClass, ReflectionKind, ReflectionParameter, ReflectionProperty } from '@deepkit/type';
-import { Inject } from '../src/types.js';
-import { provide } from '../src/provider.js';
->>>>>>> a47111c5
 
 export const a = 'asd';
 
