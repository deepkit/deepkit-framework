{
  "compilerOptions": {
    "forceConsistentCasingInFileNames": true,
    "strict": true,
    "noImplicitReturns": true,
    "noFallthroughCasesInSwitch": true,
    "sourceMap": true,
    "experimentalDecorators": true,
    "emitDecoratorMetadata": true,
    "moduleResolution": "node",
    "target": "es2018",
    "module": "CommonJS",
    "esModuleInterop": true,
    "outDir": "./dist/cjs",
    "declaration": true,
    "composite": true,
    "types": []
  },
  "include": [
    "src",
    "index.ts"
  ],
<<<<<<< HEAD
  "deepkitTypeCompilerOptions": {
    "reflection": true
  },
=======
  "exclude": [
    "tests"
  ],
  "reflection": true,
>>>>>>> f67cf736
  "references": [
    {
      "path": "../core/tsconfig.json"
    }
  ]
}<|MERGE_RESOLUTION|>--- conflicted
+++ resolved
@@ -20,16 +20,12 @@
     "src",
     "index.ts"
   ],
-<<<<<<< HEAD
   "deepkitTypeCompilerOptions": {
     "reflection": true
   },
-=======
   "exclude": [
     "tests"
   ],
-  "reflection": true,
->>>>>>> f67cf736
   "references": [
     {
       "path": "../core/tsconfig.json"
