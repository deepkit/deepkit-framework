/*
 * Deepkit Framework
 * Copyright (c) Deepkit UG, Marc J. Schmidt
 *
 * This program is free software: you can redistribute it and/or modify
 * it under the terms of the MIT License.
 *
 * You should have received a copy of the MIT License along with this program.
 */
import { expect, test } from '@jest/globals';
import { reflect, ReflectionClass, typeOf } from '../src/reflection/reflection.js';
import {
    assertType,
    AutoIncrement,
    BackReference,
    BinaryBigInt,
    Embedded,
    Excluded,
    Group,
    int8,
    integer,
    MapName,
    PrimaryKey,
    Reference,
    ReflectionKind,
    SignedBinaryBigInt,
    TypeProperty,
    TypePropertySignature
} from '../src/reflection/type';
import { createSerializeFunction, getSerializeFunction, NamingStrategy, serializer } from '../src/serializer.js';
import { cast, deserialize, serialize } from '../src/serializer-facade.js';
import { getClassName } from '@deepkit/core';
<<<<<<< HEAD
import { entity, t } from '../src/decorator.js';
import { Alphanumeric, MaxLength, MinLength, validate, ValidationError } from '../src/validator.js';
=======
import { entity, t } from '../src/decorator';
import { Alphanumeric, MaxLength, MinLength, ValidationError } from '../src/validator';
>>>>>>> 291c96c0

test('deserializer', () => {
    class User {
        username!: string;
        created!: Date;
    }

    const fn = createSerializeFunction(reflect(User), serializer.deserializeRegistry);
    const o = fn({ username: 'Peter', created: '2021-10-19T00:22:58.257Z' });
    expect(o).toEqual({
        username: 'Peter',
        created: new Date('2021-10-19T00:22:58.257Z')
    });
});

test('cast interface', () => {
    interface User {
        username: string;
        created: Date;
    }

    const user = cast<User>({ username: 'Peter', created: '2021-10-19T00:22:58.257Z' });
    expect(user).toEqual({
        username: 'Peter',
        created: new Date('2021-10-19T00:22:58.257Z')
    });
});

test('cast class', () => {
    class User {
        created: Date = new Date;

        constructor(public username: string) {
        }
    }

    const user = cast<User>({ username: 'Peter', created: '2021-10-19T00:22:58.257Z' });
    expect(user).toBeInstanceOf(User);
    expect(user).toEqual({
        username: 'Peter',
        created: new Date('2021-10-19T00:22:58.257Z')
    });
});

test('groups', () => {
    class Settings {
        weight: string & Group<'privateSettings'> = '12g';
        color: string = 'red';
    }

    class User {
        id: number = 0;
        password: string & Group<'b'> = '';
        settings: Settings = new Settings;

        constructor(public username: string & Group<'a'>) {
        }

    }

    const user = new User('peter');
    expect(serialize<User>(user)).toEqual({ id: 0, username: 'peter', password: '', settings: { weight: '12g', color: 'red' } });
    expect(serialize<User>(user, { groups: ['a'] })).toEqual({ username: 'peter' });
    expect(serialize<User>(user, { groups: ['b'] })).toEqual({ password: '' });
    expect(serialize<User>(user, { groups: ['a', 'b'] })).toEqual({ username: 'peter', password: '' });
    expect(serialize<User>(user, { groupsExclude: ['b'] })).toEqual({ id: 0, username: 'peter', settings: { weight: '12g', color: 'red' } });
    expect(serialize<User>(user, { groupsExclude: ['privateSettings'] })).toEqual({ id: 0, username: 'peter', password: '', settings: { color: 'red' } });
});

test('default value', () => {
    class User {
        logins: number = 0;
    }

    {
        const user = cast<User>({});
        expect(user).toBeInstanceOf(User);
        expect(user).toEqual({
            logins: 0
        });
    }

    {
        const user = cast<User>({ logins: 2 });
        expect(user).toEqual({
            logins: 2
        });
    }
});

test('optional value', () => {
    class User {
        logins?: number;
    }

    {
        const user = cast<User>({});
        expect(user).toEqual({
            logins: undefined
        });
    }

    {
        const user = cast<User>({ logins: 2 });
        expect(user).toEqual({
            logins: 2
        });
    }
});

test('optional default value', () => {
    class User {
        logins?: number = 2;
    }

    {
        const user = cast<User>({});
        expect(user).toEqual({
            logins: 2
        });
    }

    {
        const user = cast<User>({ logins: 2 });
        expect(user).toEqual({
            logins: 2
        });
    }

    {
        const user = cast<User>({ logins: null });
        expect(user).toEqual({
            logins: undefined
        });
    }

    {
        const user = cast<User>({ logins: undefined });
        expect(user).toEqual({
            logins: undefined
        });
    }
});

test('cast primitives', () => {
    expect(cast<string>('123')).toBe('123');
    expect(cast<string>(123)).toBe('123');
    expect(cast<number>(123)).toBe(123);
    expect(cast<number>('123')).toBe(123);

    expect(cast<Date>('2021-10-19T00:22:58.257Z')).toEqual(new Date('2021-10-19T00:22:58.257Z'));
    expect(serialize<Date>(new Date('2021-10-19T00:22:58.257Z'))).toEqual('2021-10-19T00:22:58.257Z');
});

test('cast integer', () => {
    expect(cast<integer>(123.456)).toBe(123);
    expect(cast<int8>(1000)).toBe(127);
});

test('tuple 2', () => {
    const value = cast<[string, number]>([12, '13']);
    expect(value).toEqual(['12', 13]);
});

test('tuple rest', () => {
    {
        const value = cast<[...string[], number]>([12, '13']);
        expect(value).toEqual(['12', 13]);
    }
    {
        const value = cast<[...string[], number]>([12, 13, '14']);
        expect(value).toEqual(['12', '13', 14]);
    }
    {
        const value = cast<[boolean, ...string[], number]>([1, 12, '13']);
        expect(value).toEqual([true, '12', 13]);
    }
    {
        const value = cast<[boolean, ...string[], number]>([1, 12, 13, '14']);
        expect(value).toEqual([true, '12', '13', 14]);
    }
    {
        const value = serialize<[boolean, ...string[], number]>([true, '12', 13]);
        expect(value).toEqual([true, '12', 13]);
    }
});

test('set', () => {
    {
        const value = cast<Set<string>>(['a', 'a', 'b']);
        expect(value).toEqual(new Set(['a', 'b']));
    }
    {
        const value = cast<Set<string>>(['a', 2, 'b']);
        expect(value).toEqual(new Set(['a', '2', 'b']));
    }
    {
        const value = serialize<Set<string>>(new Set(['a', 'b']));
        expect(value).toEqual(['a', 'b']);
    }
});

test('map', () => {
    {
        const value = cast<Map<string, number>>([['a', 1], ['a', 2], ['b', 3]]);
        expect(value).toEqual(new Map([['a', 2], ['b', 3]]));
    }
    {
        const value = cast<Map<string, number>>([['a', 1], [2, '2'], ['b', 3]]);
        expect(value).toEqual(new Map([['a', 1], ['2', 2], ['b', 3]]));
    }
    {
        const value = serialize<Map<string, number>>(new Map([['a', 2], ['b', 3]]));
        expect(value).toEqual([['a', 2], ['b', 3]]);
    }
});

test('number', () => {
    expect(cast<number>(1)).toBe(1);
    expect(cast<number>(-1)).toBe(-1);
    expect(cast<number>(true)).toBe(1);
    expect(cast<number>(false)).toBe(0);
    expect(cast<number>('1')).toBe(1);
    expect(cast<number>('-1')).toBe(-1);
});

test('union string number', () => {
    expect(cast<string | number>('a')).toEqual('a');
    expect(cast<string | number>(2)).toEqual(2);

    expect(cast<string | integer>(2)).toEqual(2);
    expect(cast<string | integer>('3', { loosely: false })).toEqual('3');
    expect(cast<string | integer>('3')).toEqual(3);

    expect(cast<string | integer>(2.2)).toEqual(2);
    expect(cast<string | integer>('2.2', { loosely: false })).toEqual('2.2');
    expect(cast<string | integer>('2.2')).toEqual(2);

    expect(cast<string | integer>(false)).toEqual('false');
    expect(cast<string | integer>(true)).toEqual('true');
});

test('union boolean number', () => {
    expect(cast<boolean | number>(2)).toEqual(2);
    expect(cast<boolean | number>(1)).toEqual(1);
    expect(cast<boolean | number>(0)).toEqual(0);
    expect(cast<boolean | number>(false)).toEqual(false);
    expect(cast<boolean | number>(true)).toEqual(true);
});

test('disabled loosely throws for primitives', () => {
    expect(cast<string>(23)).toEqual('23');
    expect(cast<string>(23)).toEqual('23');
    expect(() => cast<string>(23, { loosely: false })).toThrow('Validation error');

    expect(cast<number>('23')).toEqual(23);
    expect(cast<number>('23')).toEqual(23);
    expect(() => cast<number>('23', { loosely: false })).toThrow('Validation error');

    expect(cast<boolean>(1)).toEqual(true);
    expect(cast<boolean>(1)).toEqual(true);
    expect(() => cast<boolean>(1, { loosely: false })).toThrow('Validation error');
});

test('union loose string number', () => {
    expect(cast<string | number>('a')).toEqual('a');
    expect(cast<string | number>(2)).toEqual(2);
    expect(cast<string | number>(-2)).toEqual(-2);

    expect(cast<string | integer>(2)).toEqual(2);
    expect(cast<string | integer>('3')).toEqual(3);

    expect(cast<string | integer>(2.2)).toEqual(2);
    expect(cast<string | integer>(-2.2)).toEqual(-2);
    expect(cast<string | integer>('2.2')).toEqual(2);
    expect(cast<string | integer>(false)).toEqual('false');
    expect(cast<string | integer>(true)).toEqual('true');
});

test('union loose string boolean', () => {
    expect(cast<string | boolean>('a')).toEqual('a');
    expect(cast<string | boolean>(1)).toEqual(true);
    expect(cast<string | boolean>(0)).toEqual(false);
    expect(cast<string | boolean>(-1)).toEqual('-1');
    expect(cast<string | boolean>(2)).toEqual('2');
    expect(cast<string | boolean>('true')).toEqual(true);
    expect(cast<string | boolean>('true2')).toEqual('true2');
});

test('union loose number boolean', () => {
    expect(() => cast<number | boolean>('a')).toThrow('Validation error for type');
    expect(deserialize<number | boolean>('a')).toEqual(undefined);
    expect(cast<string | boolean>(1)).toEqual(true);
    expect(cast<number | boolean>(1)).toEqual(1);
    expect(cast<string | boolean>('1')).toEqual(true);
    expect(cast<number | boolean>('1')).toEqual(1);
    expect(cast<number | boolean>('1')).toEqual(1);
    expect(cast<string | boolean>(0)).toEqual(false);
    expect(cast<number | boolean>(0)).toEqual(0);
    expect(cast<number | boolean>(-1)).toEqual(-1);
    expect(cast<number | boolean>(2)).toEqual(2);
    expect(cast<number | boolean>('2')).toEqual(2);
    expect(cast<number | boolean>('true')).toEqual(true);
    expect(() => cast<number | boolean>('true', {loosely: false})).toThrow('Validation error for type');
    expect(() => cast<number | boolean>('true2', {loosely: false})).toThrow('Validation error for type');
    expect(deserialize<number | boolean>('true2')).toEqual(undefined);
});

test('union string date', () => {
    expect(cast<string | Date>('a')).toEqual('a');
    expect(cast<string | Date>('2021-11-24T16:21:13.425Z')).toBeInstanceOf(Date);
    expect(cast<string | Date>(1637781902866)).toBeInstanceOf(Date);
    expect(cast<string | Date>('1637781902866')).toBe('1637781902866');
});

test('union string bigint', () => {
    expect(cast<string | bigint>('a')).toEqual('a');
    expect(cast<string | bigint>(2n)).toEqual(2n);
    expect(cast<string | bigint>(2)).toEqual(2n);
    expect(cast<string | bigint>('2', {loosely: false})).toEqual('2');
    expect(cast<string | bigint>('2')).toEqual(2n);
    expect(cast<string | bigint>('2a')).toEqual('2a');
});

test('union loose string bigint', () => {
    expect(cast<string | bigint>('a')).toEqual('a');
    expect(cast<string | bigint>(2n)).toEqual(2n);
    expect(cast<string | bigint>(2)).toEqual(2n);
    expect(cast<string | bigint>('2')).toEqual(2n);
    expect(cast<string | bigint>('2a')).toEqual('2a');
});

test('BinaryBigInt', () => {
    expect(serialize<bigint>(24n)).toBe('24');
    expect(serialize<BinaryBigInt>(24n)).toBe('24');
    expect(serialize<BinaryBigInt>(-4n)).toBe('0');

    expect(deserialize<BinaryBigInt>(24n)).toBe(24n);
    expect(deserialize<BinaryBigInt>('24')).toBe(24n);
    expect(deserialize<BinaryBigInt>(-4n)).toBe(0n);
    expect(deserialize<BinaryBigInt>('-4')).toBe(0n);

    expect(serialize<SignedBinaryBigInt>(24n)).toBe('24');
    expect(serialize<SignedBinaryBigInt>(-4n)).toBe('-4');
    expect(deserialize<SignedBinaryBigInt>(24n)).toBe(24n);
    expect(deserialize<SignedBinaryBigInt>('24')).toBe(24n);
    expect(deserialize<SignedBinaryBigInt>(-4n)).toBe(-4n);
    expect(deserialize<SignedBinaryBigInt>('-4')).toBe(-4n);
});

test('literal', () => {
    expect(cast<'a'>('a')).toEqual('a');
    expect(serialize<'a'>('a')).toEqual('a');
    expect(cast<'a'>('b')).toEqual('a');
    expect(cast<'a'>(123)).toEqual('a');
    expect(cast<1>(123)).toEqual(1);
    expect(cast<1>('123')).toEqual(1);
    expect(cast<true>('123')).toEqual(true);
    expect(cast<1n>('123')).toEqual(1n);
    expect(cast<1n>('123')).toEqual(1n);

    expect(serialize<1n>(1n)).toEqual(1n);
});

test('cast runs validators', () => {
    type Username = string & MinLength<3> & MaxLength<23> & Alphanumeric;
    expect(() => cast<Username>('ab')).toThrow('Validation error for type');
    expect(() => cast<Username>('$ab')).toThrow('Validation error for type');
    expect(cast<Username>('Peter')).toBe('Peter');
});

test('union literal', () => {
    expect(cast<'a' | number>('a')).toEqual('a');
    expect(cast<'a' | number>(23)).toEqual(23);
    expect(serialize<'a' | number>('a')).toEqual('a');
    expect(serialize<'a' | number>(23)).toEqual(23);

    expect(cast<3 | number>(23)).toEqual(23);
    expect(cast<3 | number>(3)).toEqual(3);
    expect(serialize<3 | number>(23)).toEqual(23);
    expect(serialize<3 | number>(3)).toEqual(3);

    expect(cast<3 | boolean>(3)).toEqual(3);
    expect(cast<true | boolean>(true)).toEqual(true);
    expect(cast<true | boolean>(false)).toEqual(false);
    expect(cast<false | boolean>(true)).toEqual(true);
    expect(cast<false | boolean>(false)).toEqual(false);
});

test('union primitive and class', () => {
    class User {
        id!: number;
    }

    expect(cast<number | User>(2)).toEqual(2);
    expect(cast<number | User>('2')).toEqual(2);
    expect(cast<number | User>({ id: 23 })).toEqual({ id: 23 });
    expect(cast<number | User>({ id: 23 })).toBeInstanceOf(User);
    expect(() => cast<number | User>('2asd')).toThrow('Validation error for type');

    expect(serialize<number | User>(2)).toEqual(2);
    expect(serialize<number | User>({ id: 23 })).toEqual({ id: 23 });
    expect(serialize<number | User>({ id: 23 })).toBeInstanceOf(Object);
});

test('union multiple classes', () => {
    class User {
        id!: number;
        username!: string;
    }

    class Picture {
        id!: number;
        path!: string;
    }

    expect(cast<Picture | User>({ id: 23, username: 'peter' })).toEqual({ id: 23, username: 'peter' });
    expect(cast<Picture | User>({ id: 23, username: 'peter' })).toBeInstanceOf(User);

    expect(cast<Picture | User>({ id: 23, path: 'src/path' })).toEqual({ id: 23, path: 'src/path' });
    expect(cast<Picture | User>({ id: 23, path: 'src/path' })).toBeInstanceOf(Picture);

    expect(cast<number | User>(23)).toEqual(23);
    expect(cast<number | User>({ id: 23, username: 'peter' })).toBeInstanceOf(User);

    expect(serialize<Picture | User>({ id: 23, username: 'peter' })).toEqual({ id: 23, username: 'peter' });
    expect(serialize<Picture | User>({ id: 23, username: 'peter' })).toBeInstanceOf(Object);

    expect(serialize<Picture | User>({ id: 23, path: 'src/path' })).toEqual({ id: 23, path: 'src/path' });
    expect(serialize<Picture | User>({ id: 23, path: 'src/path' })).toBeInstanceOf(Object);

    expect(serialize<number | User>(23)).toEqual(23);
    expect(serialize<number | User>({ id: 23, username: 'peter' })).toBeInstanceOf(Object);
    expect(serialize<number | User>({ id: 23, username: 'peter' })).toEqual({ id: 23, username: 'peter' });
});

test('brands', () => {
    expect(cast<number & PrimaryKey>(2)).toEqual(2);
    expect(cast<number & PrimaryKey>('2')).toEqual(2);

    expect(serialize<number & PrimaryKey>(2)).toEqual(2);
});

test('throw', () => {
    expect(() => cast<number>('123abc')).toThrow('Cannot convert 123abc to number');
    expect(() => cast<{ a: string }>(false)).toThrow('Cannot convert false to {a: string}');
    expect(() => cast<{ a: number }>({ a: 'abc' })).toThrow('Cannot convert abc to number');
    expect(() => cast<{ a: { b: number } }>({ a: 'abc' })).toThrow('Cannot convert abc to {b: number}');
    expect(() => cast<{ a: { b: number } }>({ a: { b: 'abc' } })).toThrow('Cannot convert abc to number');
});

test('index signature ', () => {
    interface BagOfNumbers {
        [name: string]: number;
    }

    interface BagOfStrings {
        [name: string]: string;
    }

    expect(cast<BagOfNumbers>({ a: 1 })).toEqual({ a: 1 });
    expect(cast<BagOfNumbers>({ a: 1, b: 2 })).toEqual({ a: 1, b: 2 });
    expect(() => cast<BagOfNumbers>({ a: 'b' })).toThrow(ValidationError as any);
    expect(() => cast<BagOfNumbers>({ a: 'b' })).toThrow('Cannot convert b to number');
    expect(cast<BagOfNumbers>({ a: '1' })).toEqual({ a: 1 });
    expect(() => cast<BagOfNumbers>({ a: 'b', b: 'c' })).toThrow(ValidationError as any);
    expect(() => cast<BagOfNumbers>({ a: 'b', b: 'c' })).toThrow('Cannot convert b to number');

    expect(cast<BagOfStrings>({ a: 1 })).toEqual({ a: '1' });
    expect(cast<BagOfStrings>({ a: 1, b: 2 })).toEqual({ a: '1', b: '2' });
    expect(cast<BagOfStrings>({ a: 'b' })).toEqual({ a: 'b' });
    expect(cast<BagOfStrings>({ a: 'b', b: 'c' })).toEqual({ a: 'b', b: 'c' });

    expect(serialize<BagOfNumbers>({ a: 1 })).toEqual({ a: 1 });
    expect(serialize<BagOfStrings>({ a: '1' })).toEqual({ a: '1' });
});

test('exclude', () => {
    class User {
        username!: string;

        password?: string & Excluded<'*'>;
    }

    const reflection = ReflectionClass.from(User);
    expect(reflection.getProperty('password')?.getExcluded()).toEqual(['*']);

    expect(cast<User>({ username: 'peter', password: 'nope' })).toEqual({ username: 'peter', password: undefined });
    expect(serialize<User>({ username: 'peter', password: 'nope' })).toEqual({ username: 'peter', password: undefined });
});

test('regexp direct', () => {
    expect(cast<RegExp>(/abc/).toString()).toEqual('/abc/');
    expect(cast<RegExp>('/abc/').toString()).toEqual('/abc/');
    expect(cast<RegExp>('abc').toString()).toEqual('/abc/');
    expect(serialize<RegExp>(/abc/).toString()).toEqual('/abc/');
});

test('regexp union', () => {
    expect(cast<string | { $regex: RegExp }>({ $regex: /abc/ })).toEqual({ $regex: /abc/ });
    expect(cast<Record<string, string | { $regex: RegExp }>>({ a: { $regex: /abc/ } })).toEqual({ a: { $regex: /abc/ } });
});

test('index signature with template literal', () => {
    type a1 = { [index: `a${number}`]: number };
    expect(cast<a1>({ a123: '123' })).toEqual({ a123: 123 });
    expect(cast<a1>({ a123: '123', b: 123 })).toEqual({ a123: 123, b: undefined });
    expect(cast<a1>({ a123: '123', a124: 123 })).toEqual({ a123: 123, a124: 123 });
});

test('class circular reference', () => {
    class User {
        constructor(public username: string) {
        }

        manager?: User;
    }

    const res = cast<User>({ username: 'Horst', manager: { username: 'Peter' } });
    expect(res).toEqual({ username: 'Horst', manager: { username: 'Peter' } });
    expect(res).toBeInstanceOf(User);
    expect(res.manager).toBeInstanceOf(User);
});

test('class with reference', () => {
    class User {
        id: number & PrimaryKey = 0;

        constructor(public username: string) {
        }
    }

    interface Team {
        lead: User & Reference;
    }

    {
        const res = cast<Team>({ lead: { id: 1, username: 'Peter' } });
        expect(res).toEqual({ lead: { id: 1, username: 'Peter' } });
        expect(res.lead).toBeInstanceOf(User);
    }

    {
        const res = cast<Team>({ lead: { username: 'Peter' } });
        expect(res).toEqual({ lead: { id: 0, username: 'Peter' } });
        expect(res.lead).toBeInstanceOf(User);
    }

    {
        const res = cast<Team>({ lead: 23 });
        expect(res).toEqual({ lead: { id: 23 } });
        expect(res.lead).toBeInstanceOf(User);
        expect(getClassName(res.lead)).toBe('UserReference');
    }
});

test('class with back reference', () => {
    class User {
        id: number & PrimaryKey = 0;

        constructor(public username: string) {
        }
    }

    interface Team {
        leads: User[] & BackReference;
    }

    const res = cast<Team>({ leads: [{ username: 'Peter' }] });
    expect(res).toEqual({ leads: [{ id: 0, username: 'Peter' }] });
    expect(res.leads[0]).toBeInstanceOf(User);
});

test('embedded single', () => {
    class Price {
        constructor(public amount: integer) {
        }
    }

    class Product {
        constructor(public title: string, public price: Embedded<Price>) {
        }
    }

    expect(serialize<Embedded<Price>>(new Price(34))).toEqual(34);
    expect(serialize<Embedded<Price>[]>([new Price(34)])).toEqual([34]);
    expect(serialize<Embedded<Price, { prefix: '' }>[]>([new Price(34)])).toEqual([34]);
    expect(serialize<Embedded<Price, { prefix: 'price_' }>[]>([new Price(34)])).toEqual([34]);
    expect(serialize<{ a: Embedded<Price> }>({ a: new Price(34) })).toEqual({ a: 34 });
    expect(serialize<{ a: Embedded<Price, { prefix: '' }> }>({ a: new Price(34) })).toEqual({ amount: 34 });
    expect(serialize<{ a: Embedded<Price, { prefix: 'price_' }> }>({ a: new Price(34) })).toEqual({ price_amount: 34 });
    expect(serialize<Product>(new Product('Brick', new Price(34)))).toEqual({ title: 'Brick', price: 34 });

    expect(deserialize<Embedded<Price>>(34)).toEqual(new Price(34));
    expect(deserialize<Embedded<Price>[]>([34])).toEqual([new Price(34)]);
    expect(deserialize<(Embedded<Price> | string)[]>([34])).toEqual([new Price(34)]);
    expect(deserialize<(Embedded<Price> | string)[]>(['abc'])).toEqual(['abc']);
    expect(deserialize<Embedded<Price, { prefix: '' }>[]>([34])).toEqual([new Price(34)]);
    expect(deserialize<Embedded<Price, { prefix: 'price_' }>[]>([34])).toEqual([new Price(34)]);
    expect(deserialize<{ a: Embedded<Price> }>({ a: 34 })).toEqual({ a: new Price(34) });
    expect(deserialize<{ a: Embedded<Price, { prefix: '' }> }>({ amount: 34 })).toEqual({ a: new Price(34) });
    expect(deserialize<{ a: Embedded<Price, { prefix: 'price_' }> }>({ price_amount: 34 })).toEqual({ a: new Price(34) });
    expect(deserialize<Product>({ title: 'Brick', price: 34 })).toEqual(new Product('Brick', new Price(34)));

    // check if union works correctly
    expect(serialize<{ v: Embedded<Price> | string }>({ v: new Price(34) })).toEqual({ v: 34 });
    expect(serialize<{ v: Embedded<Price> | string }>({ v: '123' })).toEqual({ v: '123' });
    expect(serialize<(Embedded<Price> | string)[]>([new Price(34)])).toEqual([34]);
    expect(serialize<(Embedded<Price> | string)[]>(['abc'])).toEqual(['abc']);
    expect(serialize<{ v: Embedded<Price, { prefix: '' }> | string }>({ v: new Price(34) })).toEqual({ amount: 34 });
    expect(serialize<{ v: Embedded<Price, { prefix: '' }> | string }>({ v: '34' })).toEqual({ v: '34' });
    expect(serialize<{ v: Embedded<Price, { prefix: 'price_' }> | string }>({ v: new Price(34) })).toEqual({ price_amount: 34 });
    expect(serialize<{ v: Embedded<Price, { prefix: 'price_' }> | string }>({ v: '34' })).toEqual({ v: '34' });

    expect(deserialize<{ v: Embedded<Price> | string }>({ v: 34 })).toEqual({ v: new Price(34) });
    expect(deserialize<{ v: Embedded<Price> | string }>({ v: '123' })).toEqual({ v: '123' });
    expect(deserialize<{ v: Embedded<Price, { prefix: '' }> | string }>({ amount: 34 })).toEqual({ v: new Price(34) });
    expect(deserialize<{ v: Embedded<Price, { prefix: '' }> | string }>({ v: '34' })).toEqual({ v: '34' });
    expect(deserialize<{ v: Embedded<Price, { prefix: 'price_' }> | string }>({ price_amount: 34 })).toEqual({ v: new Price(34) });
    expect(deserialize<{ v: Embedded<Price, { prefix: 'price_' }> | string }>({ v: '34' })).toEqual({ v: '34' });

});

test('embedded single optional', () => {
    class Price {
        constructor(public amount: integer) {
        }
    }

    expect(deserialize<{ v?: Embedded<Price> }>({ v: 34 })).toEqual({ v: new Price(34) });
    expect(deserialize<{ v?: Embedded<Price> }>({})).toEqual({});
    expect(deserialize<{ v?: Embedded<Price, { prefix: '' }> }>({ amount: 34 })).toEqual({ v: new Price(34) });
    expect(deserialize<{ v?: Embedded<Price, { prefix: '' }> }>({})).toEqual({});
    expect(deserialize<{ v?: Embedded<Price, { prefix: 'price_' }> }>({ price_amount: 34 })).toEqual({ v: new Price(34) });
    expect(deserialize<{ v?: Embedded<Price, { prefix: 'price_' }> }>({})).toEqual({});

    class Product1 {
        constructor(public title: string, public price: Embedded<Price> = new Price(15)) {
        }
    }

    class Product2 {
        constructor(public title: string, public price?: Embedded<Price>) {
        }
    }

    class Product3 {
        public price: Embedded<Price> | undefined = new Price(15);
    }

    class Product4 {
        public price: Embedded<Price> | null = new Price(15);
    }

    expect(deserialize<{ a?: Embedded<Price> }>({})).toEqual({});
    expect(deserialize<{ a?: Embedded<Price> }>({ a: undefined })).toEqual({});
    expect(deserialize<{ a?: Embedded<Price, { prefix: '' }> }>({})).toEqual({});
    expect(deserialize<{ a?: Embedded<Price, { prefix: '' }> }>({ amount: undefined })).toEqual({});
    expect(deserialize<{ a?: Embedded<Price, { prefix: 'price_' }> }>({})).toEqual({});
    expect(deserialize<{ a?: Embedded<Price, { prefix: 'price_' }> }>({ price_amount: undefined })).toEqual({});
    expect(deserialize<Product1>({ title: 'Brick' })).toEqual(new Product1('Brick'));
    expect(deserialize<Product2>({ title: 'Brick' })).toEqual(new Product2('Brick'));
    expect(deserialize<Product3>({})).toEqual({ price: new Price(15) });
    expect(deserialize<Product3>({ price: null })).toEqual({ price: undefined });
    expect(deserialize<Product4>({ price: undefined })).toEqual({ price: null });
    expect(deserialize<Product4>({})).toEqual({ price: null });
    expect(deserialize<Product4>({ price: null })).toEqual({ price: null });
});

test('embedded multi parameter', () => {
    class Price {
        constructor(public amount: integer, public currency: string = 'EUR') {
        }
    }

    class Product {
        constructor(public title: string, public price: Embedded<Price>) {
        }
    }

    expect(serialize<Embedded<Price>>(new Price(34))).toEqual({ amount: 34, currency: 'EUR' });
    expect(serialize<Embedded<Price>[]>([new Price(34)])).toEqual([{ amount: 34, currency: 'EUR' }]);
    expect(serialize<Embedded<Price, { prefix: '' }>[]>([new Price(34)])).toEqual([{ amount: 34, currency: 'EUR' }]);
    expect(serialize<Embedded<Price, { prefix: 'price_' }>[]>([new Price(34)])).toEqual([{ price_amount: 34, price_currency: 'EUR' }]);
    expect(serialize<{ a: Embedded<Price> }>({ a: new Price(34) })).toEqual({ a_amount: 34, a_currency: 'EUR' });
    expect(serialize<{ a: Embedded<Price, { prefix: '' }> }>({ a: new Price(34) })).toEqual({ amount: 34, currency: 'EUR' });
    expect(serialize<{ a: Embedded<Price, { prefix: 'price_' }> }>({ a: new Price(34) })).toEqual({ price_amount: 34, price_currency: 'EUR' });
    expect(serialize<Product>(new Product('Brick', new Price(34)))).toEqual({ title: 'Brick', price_amount: 34, price_currency: 'EUR' });

    expect(deserialize<Embedded<Price>>({ amount: 34 })).toEqual(new Price(34));
    expect(deserialize<Embedded<Price>>({ amount: 34, currency: '$' })).toEqual(new Price(34, '$'));
    expect(deserialize<Embedded<Price>[]>([{ amount: 34 }])).toEqual([new Price(34)]);
    expect(deserialize<Embedded<Price>[]>([{ amount: 34, currency: '$' }])).toEqual([new Price(34, '$')]);
    expect(deserialize<Embedded<Price, { prefix: '' }>[]>([{ amount: 34 }])).toEqual([new Price(34)]);
    expect(deserialize<Embedded<Price, { prefix: 'price_' }>[]>([{ price_amount: 34 }])).toEqual([new Price(34)]);
    expect(deserialize<{ a: Embedded<Price> }>({ a_amount: 34 })).toEqual({ a: new Price(34) });
    expect(deserialize<{ a: Embedded<Price, { prefix: '' }> }>({ amount: 34 })).toEqual({ a: new Price(34) });
    expect(deserialize<{ a: Embedded<Price, { prefix: '' }> }>({ amount: 34, currency: '$' })).toEqual({ a: new Price(34, '$') });
    expect(deserialize<{ a: Embedded<Price, { prefix: '' }> }>({ amount: 34, currency: undefined })).toEqual({ a: new Price(34) });
    expect(deserialize<{ a: Embedded<Price, { prefix: 'price_' }> }>({ price_amount: 34 })).toEqual({ a: new Price(34) });
    expect(deserialize<{ a: Embedded<Price, { prefix: 'price_' }> }>({ price_amount: 34, price_currency: '$' })).toEqual({ a: new Price(34, '$') });
    expect(deserialize<Product>({ title: 'Brick', price_amount: 34 })).toEqual(new Product('Brick', new Price(34)));

    //check if union works correctly
    expect(serialize<{ v: Embedded<Price> | string }>({ v: new Price(34) })).toEqual({ v_amount: 34, v_currency: 'EUR' });
    expect(serialize<{ v: Embedded<Price> | string }>({ v: new Price(34, '$') })).toEqual({ v_amount: 34, v_currency: '$' });
    expect(serialize<{ v: Embedded<Price> | string }>({ v: '123' })).toEqual({ v: '123' });
    expect(serialize<{ v: Embedded<Price, { prefix: '' }> | string }>({ v: new Price(34) })).toEqual({ amount: 34, currency: 'EUR' });
    expect(serialize<{ v: Embedded<Price, { prefix: '' }> | string }>({ v: '34' })).toEqual({ v: '34' });
    expect(serialize<{ v: Embedded<Price, { prefix: 'price_' }> | string }>({ v: new Price(34) })).toEqual({ price_amount: 34, price_currency: 'EUR' });
    expect(serialize<{ v: Embedded<Price, { prefix: 'price_' }> | string }>({ v: '34' })).toEqual({ v: '34' });

    expect(deserialize<{ v: Embedded<Price> | string }>({ v_amount: 34 })).toEqual({ v: new Price(34) });
    expect(deserialize<{ v: Embedded<Price> | string }>({ v_amount: 34, v_currency: '$' })).toEqual({ v: new Price(34, '$') });
    expect(deserialize<{ v: Embedded<Price> | string }>({ v: '123' })).toEqual({ v: '123' });
    expect(deserialize<{ v: Embedded<Price, { prefix: '' }> | string }>({ amount: 34 })).toEqual({ v: new Price(34) });
    expect(deserialize<{ v: Embedded<Price, { prefix: '' }> | string }>({ v: '34' })).toEqual({ v: '34' });
    expect(deserialize<{ v: Embedded<Price, { prefix: 'price_' }> | string }>({ price_amount: 34 })).toEqual({ v: new Price(34) });
    expect(deserialize<{ v: Embedded<Price, { prefix: 'price_' }> | string }>({ v: '34' })).toEqual({ v: '34' });
});

test('class inheritance', () => {
    abstract class Person {
        id: number & PrimaryKey & AutoIncrement = 0;
        firstName?: string;
        lastName?: string;
        abstract type: string;
    }

    class Employee extends Person {
        email?: string;
        type: 'employee' = 'employee';
    }

    class Freelancer extends Person {
        @t budget: number = 10_000;
        type: 'freelancer' = 'freelancer';
    }

    const employee = ReflectionClass.from(Employee);
    expect(employee.getProperty('firstName').getKind()).toBe(ReflectionKind.string);
    const scopeSerializer = getSerializeFunction(employee.type, serializer.serializeRegistry);

    expect(scopeSerializer({ type: 'employee', firstName: 'Peter', email: 'test@example.com' })).toEqual({ type: 'employee', firstName: 'Peter', email: 'test@example.com' });
});

test('class with union literal', () => {
    class ConnectionOptions {
        readConcernLevel: 'local' | 'majority' | 'linearizable' | 'available' = 'majority';
    }

    expect(cast<ConnectionOptions>({ readConcernLevel: 'majority' })).toEqual({ readConcernLevel: 'majority' });
    expect(cast<ConnectionOptions>({ readConcernLevel: 'linearizable' })).toEqual({ readConcernLevel: 'linearizable' });
    expect(cast<ConnectionOptions>({ readConcernLevel: 'unknown' })).toEqual({ readConcernLevel: 'majority' });
});

test('named tuple in error message', () => {
    expect(cast<[age: number]>([23])).toEqual([23]);
    expect(() => cast<{ v: [age: number] }>({ v: ['123abc'] })).toThrow('v.age(type): Cannot convert 123abc to number');
});

test('intersected mapped type key', () => {
    type SORT_ORDER = 'asc' | 'desc' | any;
    type Sort<T, ORDER extends SORT_ORDER = SORT_ORDER> = { [P in keyof T & string]?: ORDER };

    interface A {
        username: string;
        id: number;
    }

    type sortA = Sort<A>;

    expect(cast<sortA>({ username: 'asc' })).toEqual({ username: 'asc' });
    expect(cast<sortA>({ id: 'desc', username: 'asc' })).toEqual({ id: 'desc', username: 'asc' });

    type sortAny = Sort<any>;
    expect(cast<sortAny>({ username: 'asc' })).toEqual({ username: 'asc' });
    expect(cast<sortAny>({ id: 'desc', username: 'asc' })).toEqual({ id: 'desc', username: 'asc' });
});

test('wild property names', () => {
    interface A {
        ['asd-344']: string;
        ['#$%^^x']: number;
    }

    expect(deserialize<A>({ 'asd-344': 'abc', '#$%^^x': 3 })).toEqual({ 'asd-344': 'abc', '#$%^^x': 3 });
});

test('embedded with lots of properties', () => {
    interface LotsOfIt {
        a?: string;
        lot?: string;
        of?: string;
        additional?: string;
        properties?: string;
    }

    class A {
        constructor(public options: Embedded<LotsOfIt, { prefix: '' }> = {}) {
        }
    }

    const back1 = deserialize<A>({ a: 'abc', lot: 'string' });
    expect(back1.options).toEqual({ a: 'abc', lot: 'string' });

    class A2 {
        public options: Embedded<LotsOfIt, { prefix: '' }> = {};
    }

    const back2 = deserialize<A2>({ a: 'abc', lot: 'string' });
    expect(back2.options).toEqual({ a: 'abc', lot: 'string' });
});

test('embedded in super class', () => {
    class Thread {
        public parentThreadId?: string;
        public senderOrder?: number;

        constructor(
            public id: string & MapName<'~thread'>
        ) {
        }
    }

    class ComposedMessage {
        thread?: Embedded<Thread, { prefix: '' }>;
    }

    class Message extends ComposedMessage {
        public readonly type: string = Message.type;
        public static readonly type = 'my-id';

        public routingKeys?: string[];
        public endpoint?: string;
    }

    const back1 = deserialize<Message>({ '~thread': 'foo' });
    expect(back1).toEqual({ type: Message.type, thread: { id: 'foo' } });

    const plain = serialize<Message>(back1);
    expect(plain).toEqual({ type: Message.type, parentThreadId: null, senderOrder: null, '~thread': 'foo' });
});

test('disabled constructor', () => {
    let called = false;

    @entity.disableConstructor()
    class User {
        id: number = 0;
        title: string = 'id:' + this.id;

        constructor(public type: string) {
            called = true;
        }
    }

    expect(ReflectionClass.from(User).disableConstructor).toBe(true);

    const user = deserialize<User>({ type: 'nix' });
    expect(called).toBe(false);
    expect(user).toBeInstanceOf(User);
    expect(user).toEqual({ id: 0, title: 'id:' + 0, type: 'nix' });
});

test('readonly constructor properties', () => {
    class Pilot {
        constructor(readonly name: string, readonly age: number) {}
    }
    expect(cast<Pilot>({name: 'Peter', age: 32})).toEqual({name: 'Peter', age: 32});
    expect(cast<Pilot>({name: 'Peter', age: '32'})).toEqual({name: 'Peter', age: 32});
});

test('naming strategy prefix', () => {
    class MyNamingStrategy extends NamingStrategy {
        constructor() {
            super('my');
        }

        override getPropertyName(type: TypeProperty | TypePropertySignature, forSerializer: string ): string | undefined {
            return '_' + super.getPropertyName(type, forSerializer);
        }
    }

    interface Post {
        id: number;
        likesCount: number;
    }

    interface User {
        readonly id: number;
        readonly posts: readonly Post[]
    }

    {
        const res = serialize<User>({id: 2, posts: [{id: 3, likesCount: 1}, {id: 4, likesCount: 2}]}, undefined, undefined, new MyNamingStrategy);
        expect(res).toEqual({_id: 2, _posts: [{_id: 3, _likesCount: 1}, {_id: 4, _likesCount: 2}]});
    }

    {
        const res = deserialize<User>({_id: 2, _posts: [{_id: 3, _likesCount: 1}, {_id: 4, _likesCount: 2}]}, undefined, undefined, new MyNamingStrategy);
        expect(res).toEqual({id: 2, posts: [{id: 3, likesCount: 1}, {id: 4, likesCount: 2}]});
    }
});

test('naming strategy camel case', () => {
    const camelCaseToSnakeCase = (str: string) =>
        str.replace(/[A-Z]/g, (letter) => `_${letter.toLowerCase()}`);

    class CamelCaseToSnakeCaseNamingStrategy extends NamingStrategy {
        constructor() {
            super('snake-case-to-camel-case');
        }

        override getPropertyName(
            type: TypeProperty | TypePropertySignature,
            forSerializer: string
        ): string | undefined {
            const propertyName = super.getPropertyName(type, forSerializer);
            return propertyName ? camelCaseToSnakeCase(propertyName) : undefined;
        }
    }

    interface Post {
        id: number;
        likesCount: number;
    }

    interface User {
        id: number;
        posts: Post[]
    }

    {
        const res = serialize<User>({id: 2, posts: [{id: 3, likesCount: 1}, {id: 4, likesCount: 2}]}, undefined, undefined, new CamelCaseToSnakeCaseNamingStrategy);
        expect(res).toEqual({id: 2, posts: [{id: 3, likes_count: 1}, {id: 4, likes_count: 2}]});
    }

    {
        const res = deserialize<User>({id: 2, posts: [{id: 3, likes_count: 1}, {id: 4, likes_count: 2}]}, undefined, undefined, new CamelCaseToSnakeCaseNamingStrategy);
        expect(res).toEqual({id: 2, posts: [{id: 3, likesCount: 1}, {id: 4, likesCount: 2}]});
    }
});

test('enum union', () => {
    enum StatEnginePowerUnit {
        Hp = 'hp',
    }

    enum StatWeightUnit {
        Lbs = 'lbs',
        Kg = 'kg',
    }

    type StatMeasurementUnit = StatEnginePowerUnit | StatWeightUnit;
    const type = typeOf<StatMeasurementUnit>();
    assertType(type, ReflectionKind.union);
    expect(type.types.length).toBe(2);

    expect(deserialize<StatMeasurementUnit>(StatWeightUnit.Kg)).toBe(StatWeightUnit.Kg);
    expect(deserialize<StatMeasurementUnit>(StatWeightUnit.Lbs)).toBe(StatWeightUnit.Lbs);
    expect(deserialize<StatMeasurementUnit>(StatEnginePowerUnit.Hp)).toBe(StatEnginePowerUnit.Hp);
});<|MERGE_RESOLUTION|>--- conflicted
+++ resolved
@@ -30,13 +30,8 @@
 import { createSerializeFunction, getSerializeFunction, NamingStrategy, serializer } from '../src/serializer.js';
 import { cast, deserialize, serialize } from '../src/serializer-facade.js';
 import { getClassName } from '@deepkit/core';
-<<<<<<< HEAD
 import { entity, t } from '../src/decorator.js';
-import { Alphanumeric, MaxLength, MinLength, validate, ValidationError } from '../src/validator.js';
-=======
-import { entity, t } from '../src/decorator';
-import { Alphanumeric, MaxLength, MinLength, ValidationError } from '../src/validator';
->>>>>>> 291c96c0
+import { Alphanumeric, MaxLength, MinLength, ValidationError } from '../src/validator.js';
 
 test('deserializer', () => {
     class User {
