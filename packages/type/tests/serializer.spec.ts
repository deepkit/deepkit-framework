--- conflicted
+++ resolved
@@ -27,13 +27,8 @@
 import { createSerializeFunction, getSerializeFunction, serializer } from '../src/serializer.js';
 import { cast, deserialize, serialize } from '../src/serializer-facade.js';
 import { getClassName } from '@deepkit/core';
-<<<<<<< HEAD
 import { entity, t } from '../src/decorator.js';
-import { Alphanumeric, MaxLength, MinLength, ValidationError } from '../src/validator.js';
-=======
-import { entity, t } from '../src/decorator';
-import { Alphanumeric, MaxLength, MinLength, validate, ValidationError } from '../src/validator';
->>>>>>> 5d33aa03
+import { Alphanumeric, MaxLength, MinLength, validate, ValidationError } from '../src/validator.js';
 
 test('deserializer', () => {
     class User {
