/*
 * Deepkit Framework
 * Copyright (c) Deepkit UG, Marc J. Schmidt
 *
 * This program is free software: you can redistribute it and/or modify
 * it under the terms of the MIT License.
 *
 * You should have received a copy of the MIT License along with this program.
 */
import { expect, test } from '@jest/globals';
import { reflect, ReflectionClass, typeOf } from '../src/reflection/reflection.js';
import {
    assertType,
    AutoIncrement,
    BackReference,
    BinaryBigInt,
    Embedded,
    Excluded,
    Group,
    int8,
    integer,
    MapName,
    PrimaryKey,
    Reference,
    ReflectionKind,
    SignedBinaryBigInt,
    TypeProperty,
    TypePropertySignature
} from '../src/reflection/type';
import { createSerializeFunction, getSerializeFunction, NamingStrategy, serializer } from '../src/serializer.js';
import { cast, deserialize, serialize } from '../src/serializer-facade.js';
import { getClassName } from '@deepkit/core';
<<<<<<< HEAD
import { entity, t } from '../src/decorator.js';
import { Alphanumeric, MaxLength, MinLength, ValidationError } from '../src/validator.js';
=======
import { entity, t } from '../src/decorator';
import { Alphanumeric, MaxLength, MinLength, ValidationError } from '../src/validator';
import { StatEnginePowerUnit, StatWeightUnit } from './types';
>>>>>>> da9e415c

test('deserializer', () => {
    class User {
        username!: string;
        created!: Date;
    }

    const fn = createSerializeFunction(reflect(User), serializer.deserializeRegistry);
    const o = fn({ username: 'Peter', created: '2021-10-19T00:22:58.257Z' });
    expect(o).toEqual({
        username: 'Peter',
        created: new Date('2021-10-19T00:22:58.257Z')
    });
});

test('cast interface', () => {
    interface User {
        username: string;
        created: Date;
    }

    const user = cast<User>({ username: 'Peter', created: '2021-10-19T00:22:58.257Z' });
    expect(user).toEqual({
        username: 'Peter',
        created: new Date('2021-10-19T00:22:58.257Z')
    });
});

test('cast class', () => {
    class User {
        created: Date = new Date;

        constructor(public username: string) {
        }
    }

    const user = cast<User>({ username: 'Peter', created: '2021-10-19T00:22:58.257Z' });
    expect(user).toBeInstanceOf(User);
    expect(user).toEqual({
        username: 'Peter',
        created: new Date('2021-10-19T00:22:58.257Z')
    });
});

test('groups', () => {
    class Settings {
        weight: string & Group<'privateSettings'> = '12g';
        color: string = 'red';
    }

    class User {
        id: number = 0;
        password: string & Group<'b'> = '';
        settings: Settings = new Settings;

        constructor(public username: string & Group<'a'>) {
        }

    }

    const user = new User('peter');
    expect(serialize<User>(user)).toEqual({ id: 0, username: 'peter', password: '', settings: { weight: '12g', color: 'red' } });
    expect(serialize<User>(user, { groups: ['a'] })).toEqual({ username: 'peter' });
    expect(serialize<User>(user, { groups: ['b'] })).toEqual({ password: '' });
    expect(serialize<User>(user, { groups: ['a', 'b'] })).toEqual({ username: 'peter', password: '' });
    expect(serialize<User>(user, { groupsExclude: ['b'] })).toEqual({ id: 0, username: 'peter', settings: { weight: '12g', color: 'red' } });
    expect(serialize<User>(user, { groupsExclude: ['privateSettings'] })).toEqual({ id: 0, username: 'peter', password: '', settings: { color: 'red' } });
});

test('default value', () => {
    class User {
        logins: number = 0;
    }

    {
        const user = cast<User>({});
        expect(user).toBeInstanceOf(User);
        expect(user).toEqual({
            logins: 0
        });
    }

    {
        const user = cast<User>({ logins: 2 });
        expect(user).toEqual({
            logins: 2
        });
    }
});

test('optional value', () => {
    class User {
        logins?: number;
    }

    {
        const user = cast<User>({});
        expect(user).toEqual({
            logins: undefined
        });
    }

    {
        const user = cast<User>({ logins: 2 });
        expect(user).toEqual({
            logins: 2
        });
    }
});

test('optional default value', () => {
    class User {
        logins?: number = 2;
    }

    {
        const user = cast<User>({});
        expect(user).toEqual({
            logins: 2
        });
    }

    {
        const user = cast<User>({ logins: 2 });
        expect(user).toEqual({
            logins: 2
        });
    }

    {
        const user = cast<User>({ logins: null });
        expect(user).toEqual({
            logins: undefined
        });
    }

    {
        const user = cast<User>({ logins: undefined });
        expect(user).toEqual({
            logins: undefined
        });
    }
});

test('cast primitives', () => {
    expect(cast<string>('123')).toBe('123');
    expect(cast<string>(123)).toBe('123');
    expect(cast<number>(123)).toBe(123);
    expect(cast<number>('123')).toBe(123);

    expect(cast<Date>('2021-10-19T00:22:58.257Z')).toEqual(new Date('2021-10-19T00:22:58.257Z'));
    expect(serialize<Date>(new Date('2021-10-19T00:22:58.257Z'))).toEqual('2021-10-19T00:22:58.257Z');
});

test('cast integer', () => {
    expect(cast<integer>(123.456)).toBe(123);
    expect(cast<int8>(1000)).toBe(127);
});

test('tuple 2', () => {
    const value = cast<[string, number]>([12, '13']);
    expect(value).toEqual(['12', 13]);
});

test('tuple rest', () => {
    {
        const value = cast<[...string[], number]>([12, '13']);
        expect(value).toEqual(['12', 13]);
    }
    {
        const value = cast<[...string[], number]>([12, 13, '14']);
        expect(value).toEqual(['12', '13', 14]);
    }
    {
        const value = cast<[boolean, ...string[], number]>([1, 12, '13']);
        expect(value).toEqual([true, '12', 13]);
    }
    {
        const value = cast<[boolean, ...string[], number]>([1, 12, 13, '14']);
        expect(value).toEqual([true, '12', '13', 14]);
    }
    {
        const value = serialize<[boolean, ...string[], number]>([true, '12', 13]);
        expect(value).toEqual([true, '12', 13]);
    }
});

test('set', () => {
    {
        const value = cast<Set<string>>(['a', 'a', 'b']);
        expect(value).toEqual(new Set(['a', 'b']));
    }
    {
        const value = cast<Set<string>>(['a', 2, 'b']);
        expect(value).toEqual(new Set(['a', '2', 'b']));
    }
    {
        const value = serialize<Set<string>>(new Set(['a', 'b']));
        expect(value).toEqual(['a', 'b']);
    }
});

test('map', () => {
    {
        const value = cast<Map<string, number>>([['a', 1], ['a', 2], ['b', 3]]);
        expect(value).toEqual(new Map([['a', 2], ['b', 3]]));
    }
    {
        const value = cast<Map<string, number>>([['a', 1], [2, '2'], ['b', 3]]);
        expect(value).toEqual(new Map([['a', 1], ['2', 2], ['b', 3]]));
    }
    {
        const value = serialize<Map<string, number>>(new Map([['a', 2], ['b', 3]]));
        expect(value).toEqual([['a', 2], ['b', 3]]);
    }
});

test('number', () => {
    expect(cast<number>(1)).toBe(1);
    expect(cast<number>(-1)).toBe(-1);
    expect(cast<number>(true)).toBe(1);
    expect(cast<number>(false)).toBe(0);
    expect(cast<number>('1')).toBe(1);
    expect(cast<number>('-1')).toBe(-1);
});

test('union string number', () => {
    expect(cast<string | number>('a')).toEqual('a');
    expect(cast<string | number>(2)).toEqual(2);

    expect(cast<string | integer>(2)).toEqual(2);
    expect(cast<string | integer>('3', { loosely: false })).toEqual('3');
    expect(cast<string | integer>('3')).toEqual(3);

    expect(cast<string | integer>(2.2)).toEqual(2);
    expect(cast<string | integer>('2.2', { loosely: false })).toEqual('2.2');
    expect(cast<string | integer>('2.2')).toEqual(2);

    expect(cast<string | integer>(false)).toEqual('false');
    expect(cast<string | integer>(true)).toEqual('true');
});

test('union boolean number', () => {
    expect(cast<boolean | number>(2)).toEqual(2);
    expect(cast<boolean | number>(1)).toEqual(1);
    expect(cast<boolean | number>(0)).toEqual(0);
    expect(cast<boolean | number>(false)).toEqual(false);
    expect(cast<boolean | number>(true)).toEqual(true);
});

test('disabled loosely throws for primitives', () => {
    expect(cast<string>(23)).toEqual('23');
    expect(cast<string>(23)).toEqual('23');
    expect(() => cast<string>(23, { loosely: false })).toThrow('Validation error');

    expect(cast<number>('23')).toEqual(23);
    expect(cast<number>('23')).toEqual(23);
    expect(() => cast<number>('23', { loosely: false })).toThrow('Validation error');

    expect(cast<boolean>(1)).toEqual(true);
    expect(cast<boolean>(1)).toEqual(true);
    expect(() => cast<boolean>(1, { loosely: false })).toThrow('Validation error');
});

test('union loose string number', () => {
    expect(cast<string | number>('a')).toEqual('a');
    expect(cast<string | number>(2)).toEqual(2);
    expect(cast<string | number>(-2)).toEqual(-2);

    expect(cast<string | integer>(2)).toEqual(2);
    expect(cast<string | integer>('3')).toEqual(3);

    expect(cast<string | integer>(2.2)).toEqual(2);
    expect(cast<string | integer>(-2.2)).toEqual(-2);
    expect(cast<string | integer>('2.2')).toEqual(2);
    expect(cast<string | integer>(false)).toEqual('false');
    expect(cast<string | integer>(true)).toEqual('true');
});

test('union loose string boolean', () => {
    expect(cast<string | boolean>('a')).toEqual('a');
    expect(cast<string | boolean>(1)).toEqual(true);
    expect(cast<string | boolean>(0)).toEqual(false);
    expect(cast<string | boolean>(-1)).toEqual('-1');
    expect(cast<string | boolean>(2)).toEqual('2');
    expect(cast<string | boolean>('true')).toEqual(true);
    expect(cast<string | boolean>('true2')).toEqual('true2');
});

test('union loose number boolean', () => {
    expect(() => cast<number | boolean>('a')).toThrow('Validation error for type');
    expect(deserialize<number | boolean>('a')).toEqual(undefined);
    expect(cast<string | boolean>(1)).toEqual(true);
    expect(cast<number | boolean>(1)).toEqual(1);
    expect(cast<string | boolean>('1')).toEqual(true);
    expect(cast<number | boolean>('1')).toEqual(1);
    expect(cast<number | boolean>('1')).toEqual(1);
    expect(cast<string | boolean>(0)).toEqual(false);
    expect(cast<number | boolean>(0)).toEqual(0);
    expect(cast<number | boolean>(-1)).toEqual(-1);
    expect(cast<number | boolean>(2)).toEqual(2);
    expect(cast<number | boolean>('2')).toEqual(2);
    expect(cast<number | boolean>('true')).toEqual(true);
    expect(() => cast<number | boolean>('true', { loosely: false })).toThrow('Validation error for type');
    expect(() => cast<number | boolean>('true2', { loosely: false })).toThrow('Validation error for type');
    expect(deserialize<number | boolean>('true2')).toEqual(undefined);
});

test('union string date', () => {
    expect(cast<string | Date>('a')).toEqual('a');
    expect(cast<string | Date>('2021-11-24T16:21:13.425Z')).toBeInstanceOf(Date);
    expect(cast<string | Date>(1637781902866)).toBeInstanceOf(Date);
    expect(cast<string | Date>('1637781902866')).toBe('1637781902866');
});

test('union string bigint', () => {
    expect(cast<string | bigint>('a')).toEqual('a');
    expect(cast<string | bigint>(2n)).toEqual(2n);
    expect(cast<string | bigint>(2)).toEqual(2n);
    expect(cast<string | bigint>('2', { loosely: false })).toEqual('2');
    expect(cast<string | bigint>('2')).toEqual(2n);
    expect(cast<string | bigint>('2a')).toEqual('2a');
});

test('union loose string bigint', () => {
    expect(cast<string | bigint>('a')).toEqual('a');
    expect(cast<string | bigint>(2n)).toEqual(2n);
    expect(cast<string | bigint>(2)).toEqual(2n);
    expect(cast<string | bigint>('2')).toEqual(2n);
    expect(cast<string | bigint>('2a')).toEqual('2a');
});

test('BinaryBigInt', () => {
    expect(serialize<bigint>(24n)).toBe('24');
    expect(serialize<BinaryBigInt>(24n)).toBe('24');
    expect(serialize<BinaryBigInt>(-4n)).toBe('0');

    expect(deserialize<BinaryBigInt>(24n)).toBe(24n);
    expect(deserialize<BinaryBigInt>('24')).toBe(24n);
    expect(deserialize<BinaryBigInt>(-4n)).toBe(0n);
    expect(deserialize<BinaryBigInt>('-4')).toBe(0n);

    expect(serialize<SignedBinaryBigInt>(24n)).toBe('24');
    expect(serialize<SignedBinaryBigInt>(-4n)).toBe('-4');
    expect(deserialize<SignedBinaryBigInt>(24n)).toBe(24n);
    expect(deserialize<SignedBinaryBigInt>('24')).toBe(24n);
    expect(deserialize<SignedBinaryBigInt>(-4n)).toBe(-4n);
    expect(deserialize<SignedBinaryBigInt>('-4')).toBe(-4n);
});

test('literal', () => {
    expect(cast<'a'>('a')).toEqual('a');
    expect(serialize<'a'>('a')).toEqual('a');
    expect(cast<'a'>('b')).toEqual('a');
    expect(cast<'a'>(123)).toEqual('a');
    expect(cast<1>(123)).toEqual(1);
    expect(cast<1>('123')).toEqual(1);
    expect(cast<true>('123')).toEqual(true);
    expect(cast<1n>('123')).toEqual(1n);
    expect(cast<1n>('123')).toEqual(1n);

    expect(serialize<1n>(1n)).toEqual(1n);
});

test('cast runs validators', () => {
    type Username = string & MinLength<3> & MaxLength<23> & Alphanumeric;
    expect(() => cast<Username>('ab')).toThrow('Validation error for type');
    expect(() => cast<Username>('$ab')).toThrow('Validation error for type');
    expect(cast<Username>('Peter')).toBe('Peter');
});

test('union literal', () => {
    expect(cast<'a' | number>('a')).toEqual('a');
    expect(cast<'a' | number>(23)).toEqual(23);
    expect(serialize<'a' | number>('a')).toEqual('a');
    expect(serialize<'a' | number>(23)).toEqual(23);

    expect(cast<3 | number>(23)).toEqual(23);
    expect(cast<3 | number>(3)).toEqual(3);
    expect(serialize<3 | number>(23)).toEqual(23);
    expect(serialize<3 | number>(3)).toEqual(3);

    expect(cast<3 | boolean>(3)).toEqual(3);
    expect(cast<true | boolean>(true)).toEqual(true);
    expect(cast<true | boolean>(false)).toEqual(false);
    expect(cast<false | boolean>(true)).toEqual(true);
    expect(cast<false | boolean>(false)).toEqual(false);
});

test('union primitive and class', () => {
    class User {
        id!: number;
    }

    expect(cast<number | User>(2)).toEqual(2);
    expect(cast<number | User>('2')).toEqual(2);
    expect(cast<number | User>({ id: 23 })).toEqual({ id: 23 });
    expect(cast<number | User>({ id: 23 })).toBeInstanceOf(User);
    expect(() => cast<number | User>('2asd')).toThrow('Validation error for type');

    expect(serialize<number | User>(2)).toEqual(2);
    expect(serialize<number | User>({ id: 23 })).toEqual({ id: 23 });
    expect(serialize<number | User>({ id: 23 })).toBeInstanceOf(Object);
});

test('union multiple classes', () => {
    class User {
        id!: number;
        username!: string;
    }

    class Picture {
        id!: number;
        path!: string;
    }

    expect(cast<Picture | User>({ id: 23, username: 'peter' })).toEqual({ id: 23, username: 'peter' });
    expect(cast<Picture | User>({ id: 23, username: 'peter' })).toBeInstanceOf(User);

    expect(cast<Picture | User>({ id: 23, path: 'src/path' })).toEqual({ id: 23, path: 'src/path' });
    expect(cast<Picture | User>({ id: 23, path: 'src/path' })).toBeInstanceOf(Picture);

    expect(cast<number | User>(23)).toEqual(23);
    expect(cast<number | User>({ id: 23, username: 'peter' })).toBeInstanceOf(User);

    expect(serialize<Picture | User>({ id: 23, username: 'peter' })).toEqual({ id: 23, username: 'peter' });
    expect(serialize<Picture | User>({ id: 23, username: 'peter' })).toBeInstanceOf(Object);

    expect(serialize<Picture | User>({ id: 23, path: 'src/path' })).toEqual({ id: 23, path: 'src/path' });
    expect(serialize<Picture | User>({ id: 23, path: 'src/path' })).toBeInstanceOf(Object);

    expect(serialize<number | User>(23)).toEqual(23);
    expect(serialize<number | User>({ id: 23, username: 'peter' })).toBeInstanceOf(Object);
    expect(serialize<number | User>({ id: 23, username: 'peter' })).toEqual({ id: 23, username: 'peter' });
});

test('brands', () => {
    expect(cast<number & PrimaryKey>(2)).toEqual(2);
    expect(cast<number & PrimaryKey>('2')).toEqual(2);

    expect(serialize<number & PrimaryKey>(2)).toEqual(2);
});

test('throw', () => {
    expect(() => cast<number>('123abc')).toThrow('Cannot convert 123abc to number');
    expect(() => cast<{ a: string }>(false)).toThrow('Cannot convert false to {a: string}');
    expect(() => cast<{ a: number }>({ a: 'abc' })).toThrow('Cannot convert abc to number');
    expect(() => cast<{ a: { b: number } }>({ a: 'abc' })).toThrow('Cannot convert abc to {b: number}');
    expect(() => cast<{ a: { b: number } }>({ a: { b: 'abc' } })).toThrow('Cannot convert abc to number');
});

test('index signature ', () => {
    interface BagOfNumbers {
        [name: string]: number;
    }

    interface BagOfStrings {
        [name: string]: string;
    }

    expect(cast<BagOfNumbers>({ a: 1 })).toEqual({ a: 1 });
    expect(cast<BagOfNumbers>({ a: 1, b: 2 })).toEqual({ a: 1, b: 2 });
    expect(() => cast<BagOfNumbers>({ a: 'b' })).toThrow(ValidationError as any);
    expect(() => cast<BagOfNumbers>({ a: 'b' })).toThrow('Cannot convert b to number');
    expect(cast<BagOfNumbers>({ a: '1' })).toEqual({ a: 1 });
    expect(() => cast<BagOfNumbers>({ a: 'b', b: 'c' })).toThrow(ValidationError as any);
    expect(() => cast<BagOfNumbers>({ a: 'b', b: 'c' })).toThrow('Cannot convert b to number');

    expect(cast<BagOfStrings>({ a: 1 })).toEqual({ a: '1' });
    expect(cast<BagOfStrings>({ a: 1, b: 2 })).toEqual({ a: '1', b: '2' });
    expect(cast<BagOfStrings>({ a: 'b' })).toEqual({ a: 'b' });
    expect(cast<BagOfStrings>({ a: 'b', b: 'c' })).toEqual({ a: 'b', b: 'c' });

    expect(serialize<BagOfNumbers>({ a: 1 })).toEqual({ a: 1 });
    expect(serialize<BagOfStrings>({ a: '1' })).toEqual({ a: '1' });
});

test('exclude', () => {
    class User {
        username!: string;

        password?: string & Excluded<'*'>;
    }

    const reflection = ReflectionClass.from(User);
    expect(reflection.getProperty('password')?.getExcluded()).toEqual(['*']);

    expect(cast<User>({ username: 'peter', password: 'nope' })).toEqual({ username: 'peter', password: undefined });
    expect(serialize<User>({ username: 'peter', password: 'nope' })).toEqual({ username: 'peter', password: undefined });
});

test('regexp direct', () => {
    expect(cast<RegExp>(/abc/).toString()).toEqual('/abc/');
    expect(cast<RegExp>('/abc/').toString()).toEqual('/abc/');
    expect(cast<RegExp>('abc').toString()).toEqual('/abc/');
    expect(serialize<RegExp>(/abc/).toString()).toEqual('/abc/');
});

test('regexp union', () => {
    expect(cast<string | { $regex: RegExp }>({ $regex: /abc/ })).toEqual({ $regex: /abc/ });
    expect(cast<Record<string, string | { $regex: RegExp }>>({ a: { $regex: /abc/ } })).toEqual({ a: { $regex: /abc/ } });
});

test('index signature with template literal', () => {
    type a1 = { [index: `a${number}`]: number };
    expect(cast<a1>({ a123: '123' })).toEqual({ a123: 123 });
    expect(cast<a1>({ a123: '123', b: 123 })).toEqual({ a123: 123, b: undefined });
    expect(cast<a1>({ a123: '123', a124: 123 })).toEqual({ a123: 123, a124: 123 });
});

test('class circular reference', () => {
    class User {
        constructor(public username: string) {
        }

        manager?: User;
    }

    const res = cast<User>({ username: 'Horst', manager: { username: 'Peter' } });
    expect(res).toEqual({ username: 'Horst', manager: { username: 'Peter' } });
    expect(res).toBeInstanceOf(User);
    expect(res.manager).toBeInstanceOf(User);
});

test('class with reference', () => {
    class User {
        id: number & PrimaryKey = 0;

        constructor(public username: string) {
        }
    }

    interface Team {
        lead: User & Reference;
    }

    {
        const res = cast<Team>({ lead: { id: 1, username: 'Peter' } });
        expect(res).toEqual({ lead: { id: 1, username: 'Peter' } });
        expect(res.lead).toBeInstanceOf(User);
    }

    {
        const res = cast<Team>({ lead: { username: 'Peter' } });
        expect(res).toEqual({ lead: { id: 0, username: 'Peter' } });
        expect(res.lead).toBeInstanceOf(User);
    }

    {
        const res = cast<Team>({ lead: 23 });
        expect(res).toEqual({ lead: { id: 23 } });
        expect(res.lead).toBeInstanceOf(User);
        expect(getClassName(res.lead)).toBe('UserReference');
    }
});

test('class with back reference', () => {
    class User {
        id: number & PrimaryKey = 0;

        constructor(public username: string) {
        }
    }

    interface Team {
        leads: User[] & BackReference;
    }

    const res = cast<Team>({ leads: [{ username: 'Peter' }] });
    expect(res).toEqual({ leads: [{ id: 0, username: 'Peter' }] });
    expect(res.leads[0]).toBeInstanceOf(User);
});

test('embedded single', () => {
    class Price {
        constructor(public amount: integer) {
        }
    }

    class Product {
        constructor(public title: string, public price: Embedded<Price>) {
        }
    }

    expect(serialize<Embedded<Price>>(new Price(34))).toEqual(34);
    expect(serialize<Embedded<Price>[]>([new Price(34)])).toEqual([34]);
    expect(serialize<Embedded<Price, { prefix: '' }>[]>([new Price(34)])).toEqual([34]);
    expect(serialize<Embedded<Price, { prefix: 'price_' }>[]>([new Price(34)])).toEqual([34]);
    expect(serialize<{ a: Embedded<Price> }>({ a: new Price(34) })).toEqual({ a: 34 });
    expect(serialize<{ a: Embedded<Price, { prefix: '' }> }>({ a: new Price(34) })).toEqual({ amount: 34 });
    expect(serialize<{ a: Embedded<Price, { prefix: 'price_' }> }>({ a: new Price(34) })).toEqual({ price_amount: 34 });
    expect(serialize<Product>(new Product('Brick', new Price(34)))).toEqual({ title: 'Brick', price: 34 });

    expect(deserialize<Embedded<Price>>(34)).toEqual(new Price(34));
    expect(deserialize<Embedded<Price>[]>([34])).toEqual([new Price(34)]);
    expect(deserialize<(Embedded<Price> | string)[]>([34])).toEqual([new Price(34)]);
    expect(deserialize<(Embedded<Price> | string)[]>(['abc'])).toEqual(['abc']);
    expect(deserialize<Embedded<Price, { prefix: '' }>[]>([34])).toEqual([new Price(34)]);
    expect(deserialize<Embedded<Price, { prefix: 'price_' }>[]>([34])).toEqual([new Price(34)]);
    expect(deserialize<{ a: Embedded<Price> }>({ a: 34 })).toEqual({ a: new Price(34) });
    expect(deserialize<{ a: Embedded<Price, { prefix: '' }> }>({ amount: 34 })).toEqual({ a: new Price(34) });
    expect(deserialize<{ a: Embedded<Price, { prefix: 'price_' }> }>({ price_amount: 34 })).toEqual({ a: new Price(34) });
    expect(deserialize<Product>({ title: 'Brick', price: 34 })).toEqual(new Product('Brick', new Price(34)));

    // check if union works correctly
    expect(serialize<{ v: Embedded<Price> | string }>({ v: new Price(34) })).toEqual({ v: 34 });
    expect(serialize<{ v: Embedded<Price> | string }>({ v: '123' })).toEqual({ v: '123' });
    expect(serialize<(Embedded<Price> | string)[]>([new Price(34)])).toEqual([34]);
    expect(serialize<(Embedded<Price> | string)[]>(['abc'])).toEqual(['abc']);
    expect(serialize<{ v: Embedded<Price, { prefix: '' }> | string }>({ v: new Price(34) })).toEqual({ amount: 34 });
    expect(serialize<{ v: Embedded<Price, { prefix: '' }> | string }>({ v: '34' })).toEqual({ v: '34' });
    expect(serialize<{ v: Embedded<Price, { prefix: 'price_' }> | string }>({ v: new Price(34) })).toEqual({ price_amount: 34 });
    expect(serialize<{ v: Embedded<Price, { prefix: 'price_' }> | string }>({ v: '34' })).toEqual({ v: '34' });

    expect(deserialize<{ v: Embedded<Price> | string }>({ v: 34 })).toEqual({ v: new Price(34) });
    expect(deserialize<{ v: Embedded<Price> | string }>({ v: '123' })).toEqual({ v: '123' });
    expect(deserialize<{ v: Embedded<Price, { prefix: '' }> | string }>({ amount: 34 })).toEqual({ v: new Price(34) });
    expect(deserialize<{ v: Embedded<Price, { prefix: '' }> | string }>({ v: '34' })).toEqual({ v: '34' });
    expect(deserialize<{ v: Embedded<Price, { prefix: 'price_' }> | string }>({ price_amount: 34 })).toEqual({ v: new Price(34) });
    expect(deserialize<{ v: Embedded<Price, { prefix: 'price_' }> | string }>({ v: '34' })).toEqual({ v: '34' });

});

test('embedded single optional', () => {
    class Price {
        constructor(public amount: integer) {
        }
    }

    expect(deserialize<{ v?: Embedded<Price> }>({ v: 34 })).toEqual({ v: new Price(34) });
    expect(deserialize<{ v?: Embedded<Price> }>({})).toEqual({});
    expect(deserialize<{ v?: Embedded<Price, { prefix: '' }> }>({ amount: 34 })).toEqual({ v: new Price(34) });
    expect(deserialize<{ v?: Embedded<Price, { prefix: '' }> }>({})).toEqual({});
    expect(deserialize<{ v?: Embedded<Price, { prefix: 'price_' }> }>({ price_amount: 34 })).toEqual({ v: new Price(34) });
    expect(deserialize<{ v?: Embedded<Price, { prefix: 'price_' }> }>({})).toEqual({});

    class Product1 {
        constructor(public title: string, public price: Embedded<Price> = new Price(15)) {
        }
    }

    class Product2 {
        constructor(public title: string, public price?: Embedded<Price>) {
        }
    }

    class Product3 {
        public price: Embedded<Price> | undefined = new Price(15);
    }

    class Product4 {
        public price: Embedded<Price> | null = new Price(15);
    }

    expect(deserialize<{ a?: Embedded<Price> }>({})).toEqual({});
    expect(deserialize<{ a?: Embedded<Price> }>({ a: undefined })).toEqual({});
    expect(deserialize<{ a?: Embedded<Price, { prefix: '' }> }>({})).toEqual({});
    expect(deserialize<{ a?: Embedded<Price, { prefix: '' }> }>({ amount: undefined })).toEqual({});
    expect(deserialize<{ a?: Embedded<Price, { prefix: 'price_' }> }>({})).toEqual({});
    expect(deserialize<{ a?: Embedded<Price, { prefix: 'price_' }> }>({ price_amount: undefined })).toEqual({});
    expect(deserialize<Product1>({ title: 'Brick' })).toEqual(new Product1('Brick'));
    expect(deserialize<Product2>({ title: 'Brick' })).toEqual(new Product2('Brick'));
    expect(deserialize<Product3>({})).toEqual({ price: new Price(15) });
    expect(deserialize<Product3>({ price: null })).toEqual({ price: undefined });
    expect(deserialize<Product4>({ price: undefined })).toEqual({ price: null });
    expect(deserialize<Product4>({})).toEqual({ price: null });
    expect(deserialize<Product4>({ price: null })).toEqual({ price: null });
});

test('embedded multi parameter', () => {
    class Price {
        constructor(public amount: integer, public currency: string = 'EUR') {
        }
    }

    class Product {
        constructor(public title: string, public price: Embedded<Price>) {
        }
    }

    expect(serialize<Embedded<Price>>(new Price(34))).toEqual({ amount: 34, currency: 'EUR' });
    expect(serialize<Embedded<Price>[]>([new Price(34)])).toEqual([{ amount: 34, currency: 'EUR' }]);
    expect(serialize<Embedded<Price, { prefix: '' }>[]>([new Price(34)])).toEqual([{ amount: 34, currency: 'EUR' }]);
    expect(serialize<Embedded<Price, { prefix: 'price_' }>[]>([new Price(34)])).toEqual([{ price_amount: 34, price_currency: 'EUR' }]);
    expect(serialize<{ a: Embedded<Price> }>({ a: new Price(34) })).toEqual({ a_amount: 34, a_currency: 'EUR' });
    expect(serialize<{ a: Embedded<Price, { prefix: '' }> }>({ a: new Price(34) })).toEqual({ amount: 34, currency: 'EUR' });
    expect(serialize<{ a: Embedded<Price, { prefix: 'price_' }> }>({ a: new Price(34) })).toEqual({ price_amount: 34, price_currency: 'EUR' });
    expect(serialize<Product>(new Product('Brick', new Price(34)))).toEqual({ title: 'Brick', price_amount: 34, price_currency: 'EUR' });

    expect(deserialize<Embedded<Price>>({ amount: 34 })).toEqual(new Price(34));
    expect(deserialize<Embedded<Price>>({ amount: 34, currency: '$' })).toEqual(new Price(34, '$'));
    expect(deserialize<Embedded<Price>[]>([{ amount: 34 }])).toEqual([new Price(34)]);
    expect(deserialize<Embedded<Price>[]>([{ amount: 34, currency: '$' }])).toEqual([new Price(34, '$')]);
    expect(deserialize<Embedded<Price, { prefix: '' }>[]>([{ amount: 34 }])).toEqual([new Price(34)]);
    expect(deserialize<Embedded<Price, { prefix: 'price_' }>[]>([{ price_amount: 34 }])).toEqual([new Price(34)]);
    expect(deserialize<{ a: Embedded<Price> }>({ a_amount: 34 })).toEqual({ a: new Price(34) });
    expect(deserialize<{ a: Embedded<Price, { prefix: '' }> }>({ amount: 34 })).toEqual({ a: new Price(34) });
    expect(deserialize<{ a: Embedded<Price, { prefix: '' }> }>({ amount: 34, currency: '$' })).toEqual({ a: new Price(34, '$') });
    expect(deserialize<{ a: Embedded<Price, { prefix: '' }> }>({ amount: 34, currency: undefined })).toEqual({ a: new Price(34) });
    expect(deserialize<{ a: Embedded<Price, { prefix: 'price_' }> }>({ price_amount: 34 })).toEqual({ a: new Price(34) });
    expect(deserialize<{ a: Embedded<Price, { prefix: 'price_' }> }>({ price_amount: 34, price_currency: '$' })).toEqual({ a: new Price(34, '$') });
    expect(deserialize<Product>({ title: 'Brick', price_amount: 34 })).toEqual(new Product('Brick', new Price(34)));

    //check if union works correctly
    expect(serialize<{ v: Embedded<Price> | string }>({ v: new Price(34) })).toEqual({ v_amount: 34, v_currency: 'EUR' });
    expect(serialize<{ v: Embedded<Price> | string }>({ v: new Price(34, '$') })).toEqual({ v_amount: 34, v_currency: '$' });
    expect(serialize<{ v: Embedded<Price> | string }>({ v: '123' })).toEqual({ v: '123' });
    expect(serialize<{ v: Embedded<Price, { prefix: '' }> | string }>({ v: new Price(34) })).toEqual({ amount: 34, currency: 'EUR' });
    expect(serialize<{ v: Embedded<Price, { prefix: '' }> | string }>({ v: '34' })).toEqual({ v: '34' });
    expect(serialize<{ v: Embedded<Price, { prefix: 'price_' }> | string }>({ v: new Price(34) })).toEqual({ price_amount: 34, price_currency: 'EUR' });
    expect(serialize<{ v: Embedded<Price, { prefix: 'price_' }> | string }>({ v: '34' })).toEqual({ v: '34' });

    expect(deserialize<{ v: Embedded<Price> | string }>({ v_amount: 34 })).toEqual({ v: new Price(34) });
    expect(deserialize<{ v: Embedded<Price> | string }>({ v_amount: 34, v_currency: '$' })).toEqual({ v: new Price(34, '$') });
    expect(deserialize<{ v: Embedded<Price> | string }>({ v: '123' })).toEqual({ v: '123' });
    expect(deserialize<{ v: Embedded<Price, { prefix: '' }> | string }>({ amount: 34 })).toEqual({ v: new Price(34) });
    expect(deserialize<{ v: Embedded<Price, { prefix: '' }> | string }>({ v: '34' })).toEqual({ v: '34' });
    expect(deserialize<{ v: Embedded<Price, { prefix: 'price_' }> | string }>({ price_amount: 34 })).toEqual({ v: new Price(34) });
    expect(deserialize<{ v: Embedded<Price, { prefix: 'price_' }> | string }>({ v: '34' })).toEqual({ v: '34' });
});

test('class inheritance', () => {
    abstract class Person {
        id: number & PrimaryKey & AutoIncrement = 0;
        firstName?: string;
        lastName?: string;
        abstract type: string;
    }

    class Employee extends Person {
        email?: string;
        type: 'employee' = 'employee';
    }

    class Freelancer extends Person {
        @t budget: number = 10_000;
        type: 'freelancer' = 'freelancer';
    }

    const employee = ReflectionClass.from(Employee);
    expect(employee.getProperty('firstName').getKind()).toBe(ReflectionKind.string);
    const scopeSerializer = getSerializeFunction(employee.type, serializer.serializeRegistry);

    expect(scopeSerializer({ type: 'employee', firstName: 'Peter', email: 'test@example.com' })).toEqual({ type: 'employee', firstName: 'Peter', email: 'test@example.com' });
});

test('class with union literal', () => {
    class ConnectionOptions {
        readConcernLevel: 'local' | 'majority' | 'linearizable' | 'available' = 'majority';
    }

    expect(cast<ConnectionOptions>({ readConcernLevel: 'majority' })).toEqual({ readConcernLevel: 'majority' });
    expect(cast<ConnectionOptions>({ readConcernLevel: 'linearizable' })).toEqual({ readConcernLevel: 'linearizable' });
    expect(cast<ConnectionOptions>({ readConcernLevel: 'unknown' })).toEqual({ readConcernLevel: 'majority' });
});

test('named tuple in error message', () => {
    expect(cast<[age: number]>([23])).toEqual([23]);
    expect(() => cast<{ v: [age: number] }>({ v: ['123abc'] })).toThrow('v.age(type): Cannot convert 123abc to number');
});

test('intersected mapped type key', () => {
    type SORT_ORDER = 'asc' | 'desc' | any;
    type Sort<T, ORDER extends SORT_ORDER = SORT_ORDER> = { [P in keyof T & string]?: ORDER };

    interface A {
        username: string;
        id: number;
    }

    type sortA = Sort<A>;

    expect(cast<sortA>({ username: 'asc' })).toEqual({ username: 'asc' });
    expect(cast<sortA>({ id: 'desc', username: 'asc' })).toEqual({ id: 'desc', username: 'asc' });

    type sortAny = Sort<any>;
    expect(cast<sortAny>({ username: 'asc' })).toEqual({ username: 'asc' });
    expect(cast<sortAny>({ id: 'desc', username: 'asc' })).toEqual({ id: 'desc', username: 'asc' });
});

test('wild property names', () => {
    interface A {
        ['asd-344']: string;
        ['#$%^^x']: number;
    }

    expect(deserialize<A>({ 'asd-344': 'abc', '#$%^^x': 3 })).toEqual({ 'asd-344': 'abc', '#$%^^x': 3 });
});

test('embedded with lots of properties', () => {
    interface LotsOfIt {
        a?: string;
        lot?: string;
        of?: string;
        additional?: string;
        properties?: string;
    }

    class A {
        constructor(public options: Embedded<LotsOfIt, { prefix: '' }> = {}) {
        }
    }

    const back1 = deserialize<A>({ a: 'abc', lot: 'string' });
    expect(back1.options).toEqual({ a: 'abc', lot: 'string' });

    class A2 {
        public options: Embedded<LotsOfIt, { prefix: '' }> = {};
    }

    const back2 = deserialize<A2>({ a: 'abc', lot: 'string' });
    expect(back2.options).toEqual({ a: 'abc', lot: 'string' });
});

test('embedded in super class', () => {
    class Thread {
        public parentThreadId?: string;
        public senderOrder?: number;

        constructor(
            public id: string & MapName<'~thread'>
        ) {
        }
    }

    class ComposedMessage {
        thread?: Embedded<Thread, { prefix: '' }>;
    }

    class Message extends ComposedMessage {
        public readonly type: string = Message.type;
        public static readonly type = 'my-id';

        public routingKeys?: string[];
        public endpoint?: string;
    }

    const back1 = deserialize<Message>({ '~thread': 'foo' });
    expect(back1).toEqual({ type: Message.type, thread: { id: 'foo' } });

    const plain = serialize<Message>(back1);
    expect(plain).toEqual({ type: Message.type, parentThreadId: null, senderOrder: null, '~thread': 'foo' });
});

test('disabled constructor', () => {
    let called = false;

    @entity.disableConstructor()
    class User {
        id: number = 0;
        title: string = 'id:' + this.id;

        constructor(public type: string) {
            called = true;
        }
    }

    expect(ReflectionClass.from(User).disableConstructor).toBe(true);

    const user = deserialize<User>({ type: 'nix' });
    expect(called).toBe(false);
    expect(user).toBeInstanceOf(User);
    expect(user).toEqual({ id: 0, title: 'id:' + 0, type: 'nix' });
});

test('readonly constructor properties', () => {
    class Pilot {
        constructor(readonly name: string, readonly age: number) {
        }
    }

    expect(cast<Pilot>({ name: 'Peter', age: 32 })).toEqual({ name: 'Peter', age: 32 });
    expect(cast<Pilot>({ name: 'Peter', age: '32' })).toEqual({ name: 'Peter', age: 32 });
});

test('naming strategy prefix', () => {
    class MyNamingStrategy extends NamingStrategy {
        constructor() {
            super('my');
        }

        override getPropertyName(type: TypeProperty | TypePropertySignature, forSerializer: string): string | undefined {
            return '_' + super.getPropertyName(type, forSerializer);
        }
    }

    interface Post {
        id: number;
        likesCount: number;
    }

    interface User {
        readonly id: number;
        readonly posts: readonly Post[];
    }

    {
        const res = serialize<User>({ id: 2, posts: [{ id: 3, likesCount: 1 }, { id: 4, likesCount: 2 }] }, undefined, undefined, new MyNamingStrategy);
        expect(res).toEqual({ _id: 2, _posts: [{ _id: 3, _likesCount: 1 }, { _id: 4, _likesCount: 2 }] });
    }

    {
        const res = deserialize<User>({ _id: 2, _posts: [{ _id: 3, _likesCount: 1 }, { _id: 4, _likesCount: 2 }] }, undefined, undefined, new MyNamingStrategy);
        expect(res).toEqual({ id: 2, posts: [{ id: 3, likesCount: 1 }, { id: 4, likesCount: 2 }] });
    }
});

test('naming strategy camel case', () => {
    const camelCaseToSnakeCase = (str: string) =>
        str.replace(/[A-Z]/g, (letter) => `_${letter.toLowerCase()}`);

    class CamelCaseToSnakeCaseNamingStrategy extends NamingStrategy {
        constructor() {
            super('snake-case-to-camel-case');
        }

        override getPropertyName(
            type: TypeProperty | TypePropertySignature,
            forSerializer: string
        ): string | undefined {
            const propertyName = super.getPropertyName(type, forSerializer);
            return propertyName ? camelCaseToSnakeCase(propertyName) : undefined;
        }
    }

    interface Post {
        id: number;
        likesCount: number;
    }

    interface User {
        id: number;
        posts: Post[];
    }

    {
        const res = serialize<User>({ id: 2, posts: [{ id: 3, likesCount: 1 }, { id: 4, likesCount: 2 }] }, undefined, undefined, new CamelCaseToSnakeCaseNamingStrategy);
        expect(res).toEqual({ id: 2, posts: [{ id: 3, likes_count: 1 }, { id: 4, likes_count: 2 }] });
    }

    {
        const res = deserialize<User>({ id: 2, posts: [{ id: 3, likes_count: 1 }, { id: 4, likes_count: 2 }] }, undefined, undefined, new CamelCaseToSnakeCaseNamingStrategy);
        expect(res).toEqual({ id: 2, posts: [{ id: 3, likesCount: 1 }, { id: 4, likesCount: 2 }] });
    }
});

test('enum union', () => {
    enum StatEnginePowerUnit {
        Hp = 'hp',
    }

    enum StatWeightUnit {
        Lbs = 'lbs',
        Kg = 'kg',
    }

    type StatMeasurementUnit = StatEnginePowerUnit | StatWeightUnit;
    const type = typeOf<StatMeasurementUnit>();
    assertType(type, ReflectionKind.union);
    expect(type.types.length).toBe(2);

    expect(deserialize<StatMeasurementUnit>(StatWeightUnit.Kg)).toBe(StatWeightUnit.Kg);
    expect(deserialize<StatMeasurementUnit>(StatWeightUnit.Lbs)).toBe(StatWeightUnit.Lbs);
    expect(deserialize<StatMeasurementUnit>(StatEnginePowerUnit.Hp)).toBe(StatEnginePowerUnit.Hp);
});

test('union literals in union', () => {
    type StatWeightUnit = 'lbs' | 'kg';
    type StatEnginePowerUnit = 'hp';

    type StatMeasurementUnit = StatEnginePowerUnit | StatWeightUnit;
    const type = typeOf<StatMeasurementUnit>();
    assertType(type, ReflectionKind.union);
    expect(type.types.length).toBe(3);

    expect(deserialize<StatMeasurementUnit>('kg')).toBe('kg');
    expect(deserialize<StatMeasurementUnit>('lbs')).toBe('lbs');
    expect(deserialize<StatMeasurementUnit>('hp')).toBe('hp');
});

test('union literals in union imported', () => {
    type StatMeasurementUnit = StatEnginePowerUnit | StatWeightUnit;
    const type = typeOf<StatMeasurementUnit>();
    assertType(type, ReflectionKind.union);
    expect(type.types.length).toBe(3);

    expect(deserialize<StatMeasurementUnit>('kg')).toBe('kg');
    expect(deserialize<StatMeasurementUnit>('lbs')).toBe('lbs');
    expect(deserialize<StatMeasurementUnit>('hp')).toBe('hp');
});<|MERGE_RESOLUTION|>--- conflicted
+++ resolved
@@ -30,14 +30,9 @@
 import { createSerializeFunction, getSerializeFunction, NamingStrategy, serializer } from '../src/serializer.js';
 import { cast, deserialize, serialize } from '../src/serializer-facade.js';
 import { getClassName } from '@deepkit/core';
-<<<<<<< HEAD
 import { entity, t } from '../src/decorator.js';
 import { Alphanumeric, MaxLength, MinLength, ValidationError } from '../src/validator.js';
-=======
-import { entity, t } from '../src/decorator';
-import { Alphanumeric, MaxLength, MinLength, ValidationError } from '../src/validator';
-import { StatEnginePowerUnit, StatWeightUnit } from './types';
->>>>>>> da9e415c
+import { StatEnginePowerUnit, StatWeightUnit } from './types.js';
 
 test('deserializer', () => {
     class User {
