/*
 * Deepkit Framework
 * Copyright (c) Deepkit UG, Marc J. Schmidt
 *
 * This program is free software: you can redistribute it and/or modify
 * it under the terms of the MIT License.
 *
 * You should have received a copy of the MIT License along with this program.
 */
import { expect, test } from '@jest/globals';
import { reflect, ReflectionClass, typeOf } from '../src/reflection/reflection.js';
import {
    assertType,
    AutoIncrement,
    BackReference,
    BinaryBigInt,
    Embedded,
    Excluded,
    Group,
    int8,
    integer,
    MapName,
    PrimaryKey,
    Reference,
    ReflectionKind,
    SignedBinaryBigInt,
    TypeProperty,
    TypePropertySignature
} from '../src/reflection/type.js';
import { createSerializeFunction, getSerializeFunction, NamingStrategy, serializer } from '../src/serializer.js';
import { cast, deserialize, serialize } from '../src/serializer-facade.js';
import { getClassName } from '@deepkit/core';
<<<<<<< HEAD
import { entity, t } from '../src/decorator.js';
import { Alphanumeric, MaxLength, MinLength, ValidationError } from '../src/validator.js';
import { StatEnginePowerUnit, StatWeightUnit } from './types.js';
=======
import { entity, t } from '../src/decorator';
import { Alphanumeric, MaxLength, MinLength, ValidationError } from '../src/validator';
import { StatEnginePowerUnit, StatWeightUnit } from './types';
import { parametersToTuple } from '../src/reflection/extends.js';
>>>>>>> a6f881d3

test('deserializer', () => {
    class User {
        username!: string;
        created!: Date;
    }

    const fn = createSerializeFunction(reflect(User), serializer.deserializeRegistry);
    const o = fn({ username: 'Peter', created: '2021-10-19T00:22:58.257Z' });
    expect(o).toEqual({
        username: 'Peter',
        created: new Date('2021-10-19T00:22:58.257Z')
    });
});

test('cast interface', () => {
    interface User {
        username: string;
        created: Date;
    }

    const user = cast<User>({ username: 'Peter', created: '2021-10-19T00:22:58.257Z' });
    expect(user).toEqual({
        username: 'Peter',
        created: new Date('2021-10-19T00:22:58.257Z')
    });
});

test('cast class', () => {
    class User {
        created: Date = new Date;

        constructor(public username: string) {
        }
    }

    const user = cast<User>({ username: 'Peter', created: '2021-10-19T00:22:58.257Z' });
    expect(user).toBeInstanceOf(User);
    expect(user).toEqual({
        username: 'Peter',
        created: new Date('2021-10-19T00:22:58.257Z')
    });
});

test('groups', () => {
    class Settings {
        weight: string & Group<'privateSettings'> = '12g';
        color: string = 'red';
    }

    class User {
        id: number = 0;
        password: string & Group<'b'> = '';
        settings: Settings = new Settings;

        constructor(public username: string & Group<'a'>) {
        }

    }

    const user = new User('peter');
    expect(serialize<User>(user)).toEqual({ id: 0, username: 'peter', password: '', settings: { weight: '12g', color: 'red' } });
    expect(serialize<User>(user, { groups: ['a'] })).toEqual({ username: 'peter' });
    expect(serialize<User>(user, { groups: ['b'] })).toEqual({ password: '' });
    expect(serialize<User>(user, { groups: ['a', 'b'] })).toEqual({ username: 'peter', password: '' });
    expect(serialize<User>(user, { groupsExclude: ['b'] })).toEqual({ id: 0, username: 'peter', settings: { weight: '12g', color: 'red' } });
    expect(serialize<User>(user, { groupsExclude: ['privateSettings'] })).toEqual({ id: 0, username: 'peter', password: '', settings: { color: 'red' } });
});

test('default value', () => {
    class User {
        logins: number = 0;
    }

    {
        const user = cast<User>({});
        expect(user).toBeInstanceOf(User);
        expect(user).toEqual({
            logins: 0
        });
    }

    {
        const user = cast<User>({ logins: 2 });
        expect(user).toEqual({
            logins: 2
        });
    }
});

test('optional value', () => {
    class User {
        logins?: number;
    }

    {
        const user = cast<User>({});
        expect(user).toEqual({
            logins: undefined
        });
    }

    {
        const user = cast<User>({ logins: 2 });
        expect(user).toEqual({
            logins: 2
        });
    }
});

test('optional default value', () => {
    class User {
        logins?: number = 2;
    }

    {
        const user = cast<User>({});
        expect(user).toEqual({
            logins: 2
        });
    }

    {
        const user = cast<User>({ logins: 2 });
        expect(user).toEqual({
            logins: 2
        });
    }

    {
        const user = cast<User>({ logins: null });
        expect(user).toEqual({
            logins: undefined
        });
    }

    {
        const user = cast<User>({ logins: undefined });
        expect(user).toEqual({
            logins: undefined
        });
    }
});

test('cast primitives', () => {
    expect(cast<string>('123')).toBe('123');
    expect(cast<string>(123)).toBe('123');
    expect(cast<number>(123)).toBe(123);
    expect(cast<number>('123')).toBe(123);

    expect(cast<Date>('2021-10-19T00:22:58.257Z')).toEqual(new Date('2021-10-19T00:22:58.257Z'));
    expect(serialize<Date>(new Date('2021-10-19T00:22:58.257Z'))).toEqual('2021-10-19T00:22:58.257Z');
});

test('cast integer', () => {
    expect(cast<integer>(123.456)).toBe(123);
    expect(cast<int8>(1000)).toBe(127);
});

test('tuple 2', () => {
    const value = cast<[string, number]>([12, '13']);
    expect(value).toEqual(['12', 13]);
});

test('tuple rest', () => {
    {
        const value = cast<[...string[], number]>([12, '13']);
        expect(value).toEqual(['12', 13]);
    }
    {
        const value = cast<[...string[], number]>([12, 13, '14']);
        expect(value).toEqual(['12', '13', 14]);
    }
    {
        const value = cast<[boolean, ...string[], number]>([1, 12, '13']);
        expect(value).toEqual([true, '12', 13]);
    }
    {
        const value = cast<[boolean, ...string[], number]>([1, 12, 13, '14']);
        expect(value).toEqual([true, '12', '13', 14]);
    }
    {
        const value = serialize<[boolean, ...string[], number]>([true, '12', 13]);
        expect(value).toEqual([true, '12', 13]);
    }
});

test('set', () => {
    {
        const value = cast<Set<string>>(['a', 'a', 'b']);
        expect(value).toEqual(new Set(['a', 'b']));
    }
    {
        const value = cast<Set<string>>(['a', 2, 'b']);
        expect(value).toEqual(new Set(['a', '2', 'b']));
    }
    {
        const value = serialize<Set<string>>(new Set(['a', 'b']));
        expect(value).toEqual(['a', 'b']);
    }
});

test('map', () => {
    {
        const value = cast<Map<string, number>>([['a', 1], ['a', 2], ['b', 3]]);
        expect(value).toEqual(new Map([['a', 2], ['b', 3]]));
    }
    {
        const value = cast<Map<string, number>>([['a', 1], [2, '2'], ['b', 3]]);
        expect(value).toEqual(new Map([['a', 1], ['2', 2], ['b', 3]]));
    }
    {
        const value = serialize<Map<string, number>>(new Map([['a', 2], ['b', 3]]));
        expect(value).toEqual([['a', 2], ['b', 3]]);
    }
});

test('number', () => {
    expect(cast<number>(1)).toBe(1);
    expect(cast<number>(-1)).toBe(-1);
    expect(cast<number>(true)).toBe(1);
    expect(cast<number>(false)).toBe(0);
    expect(cast<number>('1')).toBe(1);
    expect(cast<number>('-1')).toBe(-1);
});

test('union string number', () => {
    expect(cast<string | number>('a')).toEqual('a');
    expect(cast<string | number>(2)).toEqual(2);

    expect(cast<string | integer>(2)).toEqual(2);
    expect(cast<string | integer>('3', { loosely: false })).toEqual('3');
    expect(cast<string | integer>('3')).toEqual(3);

    expect(cast<string | integer>(2.2)).toEqual(2);
    expect(cast<string | integer>('2.2', { loosely: false })).toEqual('2.2');
    expect(cast<string | integer>('2.2')).toEqual(2);

    expect(cast<string | integer>(false)).toEqual('false');
    expect(cast<string | integer>(true)).toEqual('true');
});

test('union boolean number', () => {
    expect(cast<boolean | number>(2)).toEqual(2);
    expect(cast<boolean | number>(1)).toEqual(1);
    expect(cast<boolean | number>(0)).toEqual(0);
    expect(cast<boolean | number>(false)).toEqual(false);
    expect(cast<boolean | number>(true)).toEqual(true);
});

test('disabled loosely throws for primitives', () => {
    expect(cast<string>(23)).toEqual('23');
    expect(cast<string>(23)).toEqual('23');
    expect(() => cast<string>(23, { loosely: false })).toThrow('Validation error');

    expect(cast<number>('23')).toEqual(23);
    expect(cast<number>('23')).toEqual(23);
    expect(() => cast<number>('23', { loosely: false })).toThrow('Validation error');

    expect(cast<boolean>(1)).toEqual(true);
    expect(cast<boolean>(1)).toEqual(true);
    expect(() => cast<boolean>(1, { loosely: false })).toThrow('Validation error');
});

test('union loose string number', () => {
    expect(cast<string | number>('a')).toEqual('a');
    expect(cast<string | number>(2)).toEqual(2);
    expect(cast<string | number>(-2)).toEqual(-2);

    expect(cast<string | integer>(2)).toEqual(2);
    expect(cast<string | integer>('3')).toEqual(3);

    expect(cast<string | integer>(2.2)).toEqual(2);
    expect(cast<string | integer>(-2.2)).toEqual(-2);
    expect(cast<string | integer>('2.2')).toEqual(2);
    expect(cast<string | integer>(false)).toEqual('false');
    expect(cast<string | integer>(true)).toEqual('true');
});

test('union loose string boolean', () => {
    expect(cast<string | boolean>('a')).toEqual('a');
    expect(cast<string | boolean>(1)).toEqual(true);
    expect(cast<string | boolean>(0)).toEqual(false);
    expect(cast<string | boolean>(-1)).toEqual('-1');
    expect(cast<string | boolean>(2)).toEqual('2');
    expect(cast<string | boolean>('true')).toEqual(true);
    expect(cast<string | boolean>('true2')).toEqual('true2');
});

test('union loose number boolean', () => {
    expect(() => cast<number | boolean>('a')).toThrow('Validation error for type');
    expect(deserialize<number | boolean>('a')).toEqual(undefined);
    expect(cast<string | boolean>(1)).toEqual(true);
    expect(cast<number | boolean>(1)).toEqual(1);
    expect(cast<string | boolean>('1')).toEqual(true);
    expect(cast<number | boolean>('1')).toEqual(1);
    expect(cast<number | boolean>('1')).toEqual(1);
    expect(cast<string | boolean>(0)).toEqual(false);
    expect(cast<number | boolean>(0)).toEqual(0);
    expect(cast<number | boolean>(-1)).toEqual(-1);
    expect(cast<number | boolean>(2)).toEqual(2);
    expect(cast<number | boolean>('2')).toEqual(2);
    expect(cast<number | boolean>('true')).toEqual(true);
    expect(() => cast<number | boolean>('true', { loosely: false })).toThrow('Validation error for type');
    expect(() => cast<number | boolean>('true2', { loosely: false })).toThrow('Validation error for type');
    expect(deserialize<number | boolean>('true2')).toEqual(undefined);
});

test('union string date', () => {
    expect(cast<string | Date>('a')).toEqual('a');
    expect(cast<string | Date>('2021-11-24T16:21:13.425Z')).toBeInstanceOf(Date);
    expect(cast<string | Date>(1637781902866)).toBeInstanceOf(Date);
    expect(cast<string | Date>('1637781902866')).toBe('1637781902866');
});

test('union string bigint', () => {
    expect(cast<string | bigint>('a')).toEqual('a');
    expect(cast<string | bigint>(2n)).toEqual(2n);
    expect(cast<string | bigint>(2)).toEqual(2n);
    expect(cast<string | bigint>('2', { loosely: false })).toEqual('2');
    expect(cast<string | bigint>('2')).toEqual(2n);
    expect(cast<string | bigint>('2a')).toEqual('2a');
});

test('union loose string bigint', () => {
    expect(cast<string | bigint>('a')).toEqual('a');
    expect(cast<string | bigint>(2n)).toEqual(2n);
    expect(cast<string | bigint>(2)).toEqual(2n);
    expect(cast<string | bigint>('2')).toEqual(2n);
    expect(cast<string | bigint>('2a')).toEqual('2a');
});

test('BinaryBigInt', () => {
    expect(serialize<bigint>(24n)).toBe('24');
    expect(serialize<BinaryBigInt>(24n)).toBe('24');
    expect(serialize<BinaryBigInt>(-4n)).toBe('0');

    expect(deserialize<BinaryBigInt>(24n)).toBe(24n);
    expect(deserialize<BinaryBigInt>('24')).toBe(24n);
    expect(deserialize<BinaryBigInt>(-4n)).toBe(0n);
    expect(deserialize<BinaryBigInt>('-4')).toBe(0n);

    expect(serialize<SignedBinaryBigInt>(24n)).toBe('24');
    expect(serialize<SignedBinaryBigInt>(-4n)).toBe('-4');
    expect(deserialize<SignedBinaryBigInt>(24n)).toBe(24n);
    expect(deserialize<SignedBinaryBigInt>('24')).toBe(24n);
    expect(deserialize<SignedBinaryBigInt>(-4n)).toBe(-4n);
    expect(deserialize<SignedBinaryBigInt>('-4')).toBe(-4n);
});

test('literal', () => {
    expect(cast<'a'>('a')).toEqual('a');
    expect(serialize<'a'>('a')).toEqual('a');
    expect(cast<'a'>('b')).toEqual('a');
    expect(cast<'a'>(123)).toEqual('a');
    expect(cast<1>(123)).toEqual(1);
    expect(cast<1>('123')).toEqual(1);
    expect(cast<true>('123')).toEqual(true);
    expect(cast<1n>('123')).toEqual(1n);
    expect(cast<1n>('123')).toEqual(1n);

    expect(serialize<1n>(1n)).toEqual(1n);
});

test('cast runs validators', () => {
    type Username = string & MinLength<3> & MaxLength<23> & Alphanumeric;
    expect(() => cast<Username>('ab')).toThrow('Validation error for type');
    expect(() => cast<Username>('$ab')).toThrow('Validation error for type');
    expect(cast<Username>('Peter')).toBe('Peter');
});

test('union literal', () => {
    expect(cast<'a' | number>('a')).toEqual('a');
    expect(cast<'a' | number>(23)).toEqual(23);
    expect(serialize<'a' | number>('a')).toEqual('a');
    expect(serialize<'a' | number>(23)).toEqual(23);

    expect(cast<3 | number>(23)).toEqual(23);
    expect(cast<3 | number>(3)).toEqual(3);
    expect(serialize<3 | number>(23)).toEqual(23);
    expect(serialize<3 | number>(3)).toEqual(3);

    expect(cast<3 | boolean>(3)).toEqual(3);
    expect(cast<true | boolean>(true)).toEqual(true);
    expect(cast<true | boolean>(false)).toEqual(false);
    expect(cast<false | boolean>(true)).toEqual(true);
    expect(cast<false | boolean>(false)).toEqual(false);
});

test('union primitive and class', () => {
    class User {
        id!: number;
    }

    expect(cast<number | User>(2)).toEqual(2);
    expect(cast<number | User>('2')).toEqual(2);
    expect(cast<number | User>({ id: 23 })).toEqual({ id: 23 });
    expect(cast<number | User>({ id: 23 })).toBeInstanceOf(User);
    expect(() => cast<number | User>('2asd')).toThrow('Validation error for type');

    expect(serialize<number | User>(2)).toEqual(2);
    expect(serialize<number | User>({ id: 23 })).toEqual({ id: 23 });
    expect(serialize<number | User>({ id: 23 })).toBeInstanceOf(Object);
});

test('union multiple classes', () => {
    class User {
        id!: number;
        username!: string;
    }

    class Picture {
        id!: number;
        path!: string;
    }

    expect(cast<Picture | User>({ id: 23, username: 'peter' })).toEqual({ id: 23, username: 'peter' });
    expect(cast<Picture | User>({ id: 23, username: 'peter' })).toBeInstanceOf(User);

    expect(cast<Picture | User>({ id: 23, path: 'src/path' })).toEqual({ id: 23, path: 'src/path' });
    expect(cast<Picture | User>({ id: 23, path: 'src/path' })).toBeInstanceOf(Picture);

    expect(cast<number | User>(23)).toEqual(23);
    expect(cast<number | User>({ id: 23, username: 'peter' })).toBeInstanceOf(User);

    expect(serialize<Picture | User>({ id: 23, username: 'peter' })).toEqual({ id: 23, username: 'peter' });
    expect(serialize<Picture | User>({ id: 23, username: 'peter' })).toBeInstanceOf(Object);

    expect(serialize<Picture | User>({ id: 23, path: 'src/path' })).toEqual({ id: 23, path: 'src/path' });
    expect(serialize<Picture | User>({ id: 23, path: 'src/path' })).toBeInstanceOf(Object);

    expect(serialize<number | User>(23)).toEqual(23);
    expect(serialize<number | User>({ id: 23, username: 'peter' })).toBeInstanceOf(Object);
    expect(serialize<number | User>({ id: 23, username: 'peter' })).toEqual({ id: 23, username: 'peter' });
});

test('brands', () => {
    expect(cast<number & PrimaryKey>(2)).toEqual(2);
    expect(cast<number & PrimaryKey>('2')).toEqual(2);

    expect(serialize<number & PrimaryKey>(2)).toEqual(2);
});

test('throw', () => {
    expect(() => cast<number>('123abc')).toThrow('Cannot convert 123abc to number');
    expect(() => cast<{ a: string }>(false)).toThrow('Cannot convert false to {a: string}');
    expect(() => cast<{ a: number }>({ a: 'abc' })).toThrow('Cannot convert abc to number');
    expect(() => cast<{ a: { b: number } }>({ a: 'abc' })).toThrow('Cannot convert abc to {b: number}');
    expect(() => cast<{ a: { b: number } }>({ a: { b: 'abc' } })).toThrow('Cannot convert abc to number');
});

test('index signature ', () => {
    interface BagOfNumbers {
        [name: string]: number;
    }

    interface BagOfStrings {
        [name: string]: string;
    }

    expect(cast<BagOfNumbers>({ a: 1 })).toEqual({ a: 1 });
    expect(cast<BagOfNumbers>({ a: 1, b: 2 })).toEqual({ a: 1, b: 2 });
    expect(() => cast<BagOfNumbers>({ a: 'b' })).toThrow(ValidationError as any);
    expect(() => cast<BagOfNumbers>({ a: 'b' })).toThrow('Cannot convert b to number');
    expect(cast<BagOfNumbers>({ a: '1' })).toEqual({ a: 1 });
    expect(() => cast<BagOfNumbers>({ a: 'b', b: 'c' })).toThrow(ValidationError as any);
    expect(() => cast<BagOfNumbers>({ a: 'b', b: 'c' })).toThrow('Cannot convert b to number');

    expect(cast<BagOfStrings>({ a: 1 })).toEqual({ a: '1' });
    expect(cast<BagOfStrings>({ a: 1, b: 2 })).toEqual({ a: '1', b: '2' });
    expect(cast<BagOfStrings>({ a: 'b' })).toEqual({ a: 'b' });
    expect(cast<BagOfStrings>({ a: 'b', b: 'c' })).toEqual({ a: 'b', b: 'c' });

    expect(serialize<BagOfNumbers>({ a: 1 })).toEqual({ a: 1 });
    expect(serialize<BagOfStrings>({ a: '1' })).toEqual({ a: '1' });
});

test('exclude', () => {
    class User {
        username!: string;

        password?: string & Excluded<'*'>;
    }

    const reflection = ReflectionClass.from(User);
    expect(reflection.getProperty('password')?.getExcluded()).toEqual(['*']);

    expect(cast<User>({ username: 'peter', password: 'nope' })).toEqual({ username: 'peter', password: undefined });
    expect(serialize<User>({ username: 'peter', password: 'nope' })).toEqual({ username: 'peter', password: undefined });
});

test('regexp direct', () => {
    expect(cast<RegExp>(/abc/).toString()).toEqual('/abc/');
    expect(cast<RegExp>('/abc/').toString()).toEqual('/abc/');
    expect(cast<RegExp>('abc').toString()).toEqual('/abc/');
    expect(serialize<RegExp>(/abc/).toString()).toEqual('/abc/');
});

test('regexp union', () => {
    expect(cast<string | { $regex: RegExp }>({ $regex: /abc/ })).toEqual({ $regex: /abc/ });
    expect(cast<Record<string, string | { $regex: RegExp }>>({ a: { $regex: /abc/ } })).toEqual({ a: { $regex: /abc/ } });
});

test('index signature with template literal', () => {
    type a1 = { [index: `a${number}`]: number };
    expect(cast<a1>({ a123: '123' })).toEqual({ a123: 123 });
    expect(cast<a1>({ a123: '123', b: 123 })).toEqual({ a123: 123, b: undefined });
    expect(cast<a1>({ a123: '123', a124: 123 })).toEqual({ a123: 123, a124: 123 });
});

test('class circular reference', () => {
    class User {
        constructor(public username: string) {
        }

        manager?: User;
    }

    const res = cast<User>({ username: 'Horst', manager: { username: 'Peter' } });
    expect(res).toEqual({ username: 'Horst', manager: { username: 'Peter' } });
    expect(res).toBeInstanceOf(User);
    expect(res.manager).toBeInstanceOf(User);
});

test('class with reference', () => {
    class User {
        id: number & PrimaryKey = 0;

        constructor(public username: string) {
        }
    }

    interface Team {
        lead: User & Reference;
    }

    {
        const res = cast<Team>({ lead: { id: 1, username: 'Peter' } });
        expect(res).toEqual({ lead: { id: 1, username: 'Peter' } });
        expect(res.lead).toBeInstanceOf(User);
    }

    {
        const res = cast<Team>({ lead: { username: 'Peter' } });
        expect(res).toEqual({ lead: { id: 0, username: 'Peter' } });
        expect(res.lead).toBeInstanceOf(User);
    }

    {
        const res = cast<Team>({ lead: 23 });
        expect(res).toEqual({ lead: { id: 23 } });
        expect(res.lead).toBeInstanceOf(User);
        expect(getClassName(res.lead)).toBe('UserReference');
    }
});

test('class with back reference', () => {
    class User {
        id: number & PrimaryKey = 0;

        constructor(public username: string) {
        }
    }

    interface Team {
        leads: User[] & BackReference;
    }

    const res = cast<Team>({ leads: [{ username: 'Peter' }] });
    expect(res).toEqual({ leads: [{ id: 0, username: 'Peter' }] });
    expect(res.leads[0]).toBeInstanceOf(User);
});

test('embedded single', () => {
    class Price {
        constructor(public amount: integer) {
        }
    }

    class Product {
        constructor(public title: string, public price: Embedded<Price>) {
        }
    }

    expect(serialize<Embedded<Price>>(new Price(34))).toEqual(34);
    expect(serialize<Embedded<Price>[]>([new Price(34)])).toEqual([34]);
    expect(serialize<Embedded<Price, { prefix: '' }>[]>([new Price(34)])).toEqual([34]);
    expect(serialize<Embedded<Price, { prefix: 'price_' }>[]>([new Price(34)])).toEqual([34]);
    expect(serialize<{ a: Embedded<Price> }>({ a: new Price(34) })).toEqual({ a: 34 });
    expect(serialize<{ a: Embedded<Price, { prefix: '' }> }>({ a: new Price(34) })).toEqual({ amount: 34 });
    expect(serialize<{ a: Embedded<Price, { prefix: 'price_' }> }>({ a: new Price(34) })).toEqual({ price_amount: 34 });
    expect(serialize<Product>(new Product('Brick', new Price(34)))).toEqual({ title: 'Brick', price: 34 });

    expect(deserialize<Embedded<Price>>(34)).toEqual(new Price(34));
    expect(deserialize<Embedded<Price>[]>([34])).toEqual([new Price(34)]);
    expect(deserialize<(Embedded<Price> | string)[]>([34])).toEqual([new Price(34)]);
    expect(deserialize<(Embedded<Price> | string)[]>(['abc'])).toEqual(['abc']);
    expect(deserialize<Embedded<Price, { prefix: '' }>[]>([34])).toEqual([new Price(34)]);
    expect(deserialize<Embedded<Price, { prefix: 'price_' }>[]>([34])).toEqual([new Price(34)]);
    expect(deserialize<{ a: Embedded<Price> }>({ a: 34 })).toEqual({ a: new Price(34) });
    expect(deserialize<{ a: Embedded<Price, { prefix: '' }> }>({ amount: 34 })).toEqual({ a: new Price(34) });
    expect(deserialize<{ a: Embedded<Price, { prefix: 'price_' }> }>({ price_amount: 34 })).toEqual({ a: new Price(34) });
    expect(deserialize<Product>({ title: 'Brick', price: 34 })).toEqual(new Product('Brick', new Price(34)));

    // check if union works correctly
    expect(serialize<{ v: Embedded<Price> | string }>({ v: new Price(34) })).toEqual({ v: 34 });
    expect(serialize<{ v: Embedded<Price> | string }>({ v: '123' })).toEqual({ v: '123' });
    expect(serialize<(Embedded<Price> | string)[]>([new Price(34)])).toEqual([34]);
    expect(serialize<(Embedded<Price> | string)[]>(['abc'])).toEqual(['abc']);
    expect(serialize<{ v: Embedded<Price, { prefix: '' }> | string }>({ v: new Price(34) })).toEqual({ amount: 34 });
    expect(serialize<{ v: Embedded<Price, { prefix: '' }> | string }>({ v: '34' })).toEqual({ v: '34' });
    expect(serialize<{ v: Embedded<Price, { prefix: 'price_' }> | string }>({ v: new Price(34) })).toEqual({ price_amount: 34 });
    expect(serialize<{ v: Embedded<Price, { prefix: 'price_' }> | string }>({ v: '34' })).toEqual({ v: '34' });

    expect(deserialize<{ v: Embedded<Price> | string }>({ v: 34 })).toEqual({ v: new Price(34) });
    expect(deserialize<{ v: Embedded<Price> | string }>({ v: '123' })).toEqual({ v: '123' });
    expect(deserialize<{ v: Embedded<Price, { prefix: '' }> | string }>({ amount: 34 })).toEqual({ v: new Price(34) });
    expect(deserialize<{ v: Embedded<Price, { prefix: '' }> | string }>({ v: '34' })).toEqual({ v: '34' });
    expect(deserialize<{ v: Embedded<Price, { prefix: 'price_' }> | string }>({ price_amount: 34 })).toEqual({ v: new Price(34) });
    expect(deserialize<{ v: Embedded<Price, { prefix: 'price_' }> | string }>({ v: '34' })).toEqual({ v: '34' });

});

test('embedded single optional', () => {
    class Price {
        constructor(public amount: integer) {
        }
    }

    expect(deserialize<{ v?: Embedded<Price> }>({ v: 34 })).toEqual({ v: new Price(34) });
    expect(deserialize<{ v?: Embedded<Price> }>({})).toEqual({});
    expect(deserialize<{ v?: Embedded<Price, { prefix: '' }> }>({ amount: 34 })).toEqual({ v: new Price(34) });
    expect(deserialize<{ v?: Embedded<Price, { prefix: '' }> }>({})).toEqual({});
    expect(deserialize<{ v?: Embedded<Price, { prefix: 'price_' }> }>({ price_amount: 34 })).toEqual({ v: new Price(34) });
    expect(deserialize<{ v?: Embedded<Price, { prefix: 'price_' }> }>({})).toEqual({});

    class Product1 {
        constructor(public title: string, public price: Embedded<Price> = new Price(15)) {
        }
    }

    class Product2 {
        constructor(public title: string, public price?: Embedded<Price>) {
        }
    }

    class Product3 {
        public price: Embedded<Price> | undefined = new Price(15);
    }

    class Product4 {
        public price: Embedded<Price> | null = new Price(15);
    }

    expect(deserialize<{ a?: Embedded<Price> }>({})).toEqual({});
    expect(deserialize<{ a?: Embedded<Price> }>({ a: undefined })).toEqual({});
    expect(deserialize<{ a?: Embedded<Price, { prefix: '' }> }>({})).toEqual({});
    expect(deserialize<{ a?: Embedded<Price, { prefix: '' }> }>({ amount: undefined })).toEqual({});
    expect(deserialize<{ a?: Embedded<Price, { prefix: 'price_' }> }>({})).toEqual({});
    expect(deserialize<{ a?: Embedded<Price, { prefix: 'price_' }> }>({ price_amount: undefined })).toEqual({});
    expect(deserialize<Product1>({ title: 'Brick' })).toEqual(new Product1('Brick'));
    expect(deserialize<Product2>({ title: 'Brick' })).toEqual(new Product2('Brick'));
    expect(deserialize<Product3>({})).toEqual({ price: new Price(15) });
    expect(deserialize<Product3>({ price: null })).toEqual({ price: undefined });
    expect(deserialize<Product4>({ price: undefined })).toEqual({ price: null });
    expect(deserialize<Product4>({})).toEqual({ price: null });
    expect(deserialize<Product4>({ price: null })).toEqual({ price: null });
});

test('embedded multi parameter', () => {
    class Price {
        constructor(public amount: integer, public currency: string = 'EUR') {
        }
    }

    class Product {
        constructor(public title: string, public price: Embedded<Price>) {
        }
    }

    expect(serialize<Embedded<Price>>(new Price(34))).toEqual({ amount: 34, currency: 'EUR' });
    expect(serialize<Embedded<Price>[]>([new Price(34)])).toEqual([{ amount: 34, currency: 'EUR' }]);
    expect(serialize<Embedded<Price, { prefix: '' }>[]>([new Price(34)])).toEqual([{ amount: 34, currency: 'EUR' }]);
    expect(serialize<Embedded<Price, { prefix: 'price_' }>[]>([new Price(34)])).toEqual([{ price_amount: 34, price_currency: 'EUR' }]);
    expect(serialize<{ a: Embedded<Price> }>({ a: new Price(34) })).toEqual({ a_amount: 34, a_currency: 'EUR' });
    expect(serialize<{ a: Embedded<Price, { prefix: '' }> }>({ a: new Price(34) })).toEqual({ amount: 34, currency: 'EUR' });
    expect(serialize<{ a: Embedded<Price, { prefix: 'price_' }> }>({ a: new Price(34) })).toEqual({ price_amount: 34, price_currency: 'EUR' });
    expect(serialize<Product>(new Product('Brick', new Price(34)))).toEqual({ title: 'Brick', price_amount: 34, price_currency: 'EUR' });

    expect(deserialize<Embedded<Price>>({ amount: 34 })).toEqual(new Price(34));
    expect(deserialize<Embedded<Price>>({ amount: 34, currency: '$' })).toEqual(new Price(34, '$'));
    expect(deserialize<Embedded<Price>[]>([{ amount: 34 }])).toEqual([new Price(34)]);
    expect(deserialize<Embedded<Price>[]>([{ amount: 34, currency: '$' }])).toEqual([new Price(34, '$')]);
    expect(deserialize<Embedded<Price, { prefix: '' }>[]>([{ amount: 34 }])).toEqual([new Price(34)]);
    expect(deserialize<Embedded<Price, { prefix: 'price_' }>[]>([{ price_amount: 34 }])).toEqual([new Price(34)]);
    expect(deserialize<{ a: Embedded<Price> }>({ a_amount: 34 })).toEqual({ a: new Price(34) });
    expect(deserialize<{ a: Embedded<Price, { prefix: '' }> }>({ amount: 34 })).toEqual({ a: new Price(34) });
    expect(deserialize<{ a: Embedded<Price, { prefix: '' }> }>({ amount: 34, currency: '$' })).toEqual({ a: new Price(34, '$') });
    expect(deserialize<{ a: Embedded<Price, { prefix: '' }> }>({ amount: 34, currency: undefined })).toEqual({ a: new Price(34) });
    expect(deserialize<{ a: Embedded<Price, { prefix: 'price_' }> }>({ price_amount: 34 })).toEqual({ a: new Price(34) });
    expect(deserialize<{ a: Embedded<Price, { prefix: 'price_' }> }>({ price_amount: 34, price_currency: '$' })).toEqual({ a: new Price(34, '$') });
    expect(deserialize<Product>({ title: 'Brick', price_amount: 34 })).toEqual(new Product('Brick', new Price(34)));

    //check if union works correctly
    expect(serialize<{ v: Embedded<Price> | string }>({ v: new Price(34) })).toEqual({ v_amount: 34, v_currency: 'EUR' });
    expect(serialize<{ v: Embedded<Price> | string }>({ v: new Price(34, '$') })).toEqual({ v_amount: 34, v_currency: '$' });
    expect(serialize<{ v: Embedded<Price> | string }>({ v: '123' })).toEqual({ v: '123' });
    expect(serialize<{ v: Embedded<Price, { prefix: '' }> | string }>({ v: new Price(34) })).toEqual({ amount: 34, currency: 'EUR' });
    expect(serialize<{ v: Embedded<Price, { prefix: '' }> | string }>({ v: '34' })).toEqual({ v: '34' });
    expect(serialize<{ v: Embedded<Price, { prefix: 'price_' }> | string }>({ v: new Price(34) })).toEqual({ price_amount: 34, price_currency: 'EUR' });
    expect(serialize<{ v: Embedded<Price, { prefix: 'price_' }> | string }>({ v: '34' })).toEqual({ v: '34' });

    expect(deserialize<{ v: Embedded<Price> | string }>({ v_amount: 34 })).toEqual({ v: new Price(34) });
    expect(deserialize<{ v: Embedded<Price> | string }>({ v_amount: 34, v_currency: '$' })).toEqual({ v: new Price(34, '$') });
    expect(deserialize<{ v: Embedded<Price> | string }>({ v: '123' })).toEqual({ v: '123' });
    expect(deserialize<{ v: Embedded<Price, { prefix: '' }> | string }>({ amount: 34 })).toEqual({ v: new Price(34) });
    expect(deserialize<{ v: Embedded<Price, { prefix: '' }> | string }>({ v: '34' })).toEqual({ v: '34' });
    expect(deserialize<{ v: Embedded<Price, { prefix: 'price_' }> | string }>({ price_amount: 34 })).toEqual({ v: new Price(34) });
    expect(deserialize<{ v: Embedded<Price, { prefix: 'price_' }> | string }>({ v: '34' })).toEqual({ v: '34' });
});

test('class inheritance', () => {
    abstract class Person {
        id: number & PrimaryKey & AutoIncrement = 0;
        firstName?: string;
        lastName?: string;
        abstract type: string;
    }

    class Employee extends Person {
        email?: string;
        type: 'employee' = 'employee';
    }

    class Freelancer extends Person {
        @t budget: number = 10_000;
        type: 'freelancer' = 'freelancer';
    }

    const employee = ReflectionClass.from(Employee);
    expect(employee.getProperty('firstName').getKind()).toBe(ReflectionKind.string);
    const scopeSerializer = getSerializeFunction(employee.type, serializer.serializeRegistry);

    expect(scopeSerializer({ type: 'employee', firstName: 'Peter', email: 'test@example.com' })).toEqual({ type: 'employee', firstName: 'Peter', email: 'test@example.com' });
});

test('class with union literal', () => {
    class ConnectionOptions {
        readConcernLevel: 'local' | 'majority' | 'linearizable' | 'available' = 'majority';
    }

    expect(cast<ConnectionOptions>({ readConcernLevel: 'majority' })).toEqual({ readConcernLevel: 'majority' });
    expect(cast<ConnectionOptions>({ readConcernLevel: 'linearizable' })).toEqual({ readConcernLevel: 'linearizable' });
    expect(cast<ConnectionOptions>({ readConcernLevel: 'unknown' })).toEqual({ readConcernLevel: 'majority' });
});

test('named tuple in error message', () => {
    expect(cast<[age: number]>([23])).toEqual([23]);
    expect(() => cast<{ v: [age: number] }>({ v: ['123abc'] })).toThrow('v.age(type): Cannot convert 123abc to number');
});

test('intersected mapped type key', () => {
    type SORT_ORDER = 'asc' | 'desc' | any;
    type Sort<T, ORDER extends SORT_ORDER = SORT_ORDER> = { [P in keyof T & string]?: ORDER };

    interface A {
        username: string;
        id: number;
    }

    type sortA = Sort<A>;

    expect(cast<sortA>({ username: 'asc' })).toEqual({ username: 'asc' });
    expect(cast<sortA>({ id: 'desc', username: 'asc' })).toEqual({ id: 'desc', username: 'asc' });

    type sortAny = Sort<any>;
    expect(cast<sortAny>({ username: 'asc' })).toEqual({ username: 'asc' });
    expect(cast<sortAny>({ id: 'desc', username: 'asc' })).toEqual({ id: 'desc', username: 'asc' });
});

test('wild property names', () => {
    interface A {
        ['asd-344']: string;
        ['#$%^^x']: number;
    }

    expect(deserialize<A>({ 'asd-344': 'abc', '#$%^^x': 3 })).toEqual({ 'asd-344': 'abc', '#$%^^x': 3 });
});

test('embedded with lots of properties', () => {
    interface LotsOfIt {
        a?: string;
        lot?: string;
        of?: string;
        additional?: string;
        properties?: string;
    }

    class A {
        constructor(public options: Embedded<LotsOfIt, { prefix: '' }> = {}) {
        }
    }

    const back1 = deserialize<A>({ a: 'abc', lot: 'string' });
    expect(back1.options).toEqual({ a: 'abc', lot: 'string' });

    class A2 {
        public options: Embedded<LotsOfIt, { prefix: '' }> = {};
    }

    const back2 = deserialize<A2>({ a: 'abc', lot: 'string' });
    expect(back2.options).toEqual({ a: 'abc', lot: 'string' });
});

test('embedded in super class', () => {
    class Thread {
        public parentThreadId?: string;
        public senderOrder?: number;

        constructor(
            public id: string & MapName<'~thread'>
        ) {
        }
    }

    class ComposedMessage {
        thread?: Embedded<Thread, { prefix: '' }>;
    }

    class Message extends ComposedMessage {
        public readonly type: string = Message.type;
        public static readonly type = 'my-id';

        public routingKeys?: string[];
        public endpoint?: string;
    }

    const back1 = deserialize<Message>({ '~thread': 'foo' });
    expect(back1).toEqual({ type: Message.type, thread: { id: 'foo' } });

    const plain = serialize<Message>(back1);
    expect(plain).toEqual({ type: Message.type, parentThreadId: null, senderOrder: null, '~thread': 'foo' });
});

test('disabled constructor', () => {
    let called = false;

    @entity.disableConstructor()
    class User {
        id: number = 0;
        title: string = 'id:' + this.id;

        constructor(public type: string) {
            called = true;
        }
    }

    expect(ReflectionClass.from(User).disableConstructor).toBe(true);

    const user = deserialize<User>({ type: 'nix' });
    expect(called).toBe(false);
    expect(user).toBeInstanceOf(User);
    expect(user).toEqual({ id: 0, title: 'id:' + 0, type: 'nix' });
});

test('readonly constructor properties', () => {
    class Pilot {
        constructor(readonly name: string, readonly age: number) {
        }
    }

    expect(cast<Pilot>({ name: 'Peter', age: 32 })).toEqual({ name: 'Peter', age: 32 });
    expect(cast<Pilot>({ name: 'Peter', age: '32' })).toEqual({ name: 'Peter', age: 32 });
});

test('naming strategy prefix', () => {
    class MyNamingStrategy extends NamingStrategy {
        constructor() {
            super('my');
        }

        override getPropertyName(type: TypeProperty | TypePropertySignature, forSerializer: string): string | undefined {
            return '_' + super.getPropertyName(type, forSerializer);
        }
    }

    interface Post {
        id: number;
        likesCount: number;
    }

    interface User {
        readonly id: number;
        readonly posts: readonly Post[];
    }

    {
        const res = serialize<User>({ id: 2, posts: [{ id: 3, likesCount: 1 }, { id: 4, likesCount: 2 }] }, undefined, undefined, new MyNamingStrategy);
        expect(res).toEqual({ _id: 2, _posts: [{ _id: 3, _likesCount: 1 }, { _id: 4, _likesCount: 2 }] });
    }

    {
        const res = deserialize<User>({ _id: 2, _posts: [{ _id: 3, _likesCount: 1 }, { _id: 4, _likesCount: 2 }] }, undefined, undefined, new MyNamingStrategy);
        expect(res).toEqual({ id: 2, posts: [{ id: 3, likesCount: 1 }, { id: 4, likesCount: 2 }] });
    }
});

test('naming strategy camel case', () => {
    const camelCaseToSnakeCase = (str: string) =>
        str.replace(/[A-Z]/g, (letter) => `_${letter.toLowerCase()}`);

    class CamelCaseToSnakeCaseNamingStrategy extends NamingStrategy {
        constructor() {
            super('snake-case-to-camel-case');
        }

        override getPropertyName(
            type: TypeProperty | TypePropertySignature,
            forSerializer: string
        ): string | undefined {
            const propertyName = super.getPropertyName(type, forSerializer);
            return propertyName ? camelCaseToSnakeCase(propertyName) : undefined;
        }
    }

    interface Post {
        id: number;
        likesCount: number;
    }

    interface User {
        id: number;
        posts: Post[];
    }

    {
        const res = serialize<User>({ id: 2, posts: [{ id: 3, likesCount: 1 }, { id: 4, likesCount: 2 }] }, undefined, undefined, new CamelCaseToSnakeCaseNamingStrategy);
        expect(res).toEqual({ id: 2, posts: [{ id: 3, likes_count: 1 }, { id: 4, likes_count: 2 }] });
    }

    {
        const res = deserialize<User>({ id: 2, posts: [{ id: 3, likes_count: 1 }, { id: 4, likes_count: 2 }] }, undefined, undefined, new CamelCaseToSnakeCaseNamingStrategy);
        expect(res).toEqual({ id: 2, posts: [{ id: 3, likesCount: 1 }, { id: 4, likesCount: 2 }] });
    }
});

test('enum union', () => {
    enum StatEnginePowerUnit {
        Hp = 'hp',
    }

    enum StatWeightUnit {
        Lbs = 'lbs',
        Kg = 'kg',
    }

    type StatMeasurementUnit = StatEnginePowerUnit | StatWeightUnit;
    const type = typeOf<StatMeasurementUnit>();
    assertType(type, ReflectionKind.union);
    expect(type.types.length).toBe(2);

    expect(deserialize<StatMeasurementUnit>(StatWeightUnit.Kg)).toBe(StatWeightUnit.Kg);
    expect(deserialize<StatMeasurementUnit>(StatWeightUnit.Lbs)).toBe(StatWeightUnit.Lbs);
    expect(deserialize<StatMeasurementUnit>(StatEnginePowerUnit.Hp)).toBe(StatEnginePowerUnit.Hp);
});

test('union literals in union', () => {
    type StatWeightUnit = 'lbs' | 'kg';
    type StatEnginePowerUnit = 'hp';

    type StatMeasurementUnit = StatEnginePowerUnit | StatWeightUnit;
    const type = typeOf<StatMeasurementUnit>();
    assertType(type, ReflectionKind.union);
    expect(type.types.length).toBe(3);

    expect(deserialize<StatMeasurementUnit>('kg')).toBe('kg');
    expect(deserialize<StatMeasurementUnit>('lbs')).toBe('lbs');
    expect(deserialize<StatMeasurementUnit>('hp')).toBe('hp');
});

test('union literals in union imported', () => {
    type StatMeasurementUnit = StatEnginePowerUnit | StatWeightUnit;
    const type = typeOf<StatMeasurementUnit>();
    assertType(type, ReflectionKind.union);
    expect(type.types.length).toBe(3);

    expect(deserialize<StatMeasurementUnit>('kg')).toBe('kg');
    expect(deserialize<StatMeasurementUnit>('lbs')).toBe('lbs');
    expect(deserialize<StatMeasurementUnit>('hp')).toBe('hp');
});

test('function rest parameters', () => {
    type t = (start: number, ...rest: string[]) => void;
    const fn = typeOf<t>();
    assertType(fn, ReflectionKind.function);
    {
        const type = typeOf<Parameters<never>>([fn]); //same as Parameters<t>
        expect(deserialize([2, '33', 44], undefined, undefined, undefined, type)).toEqual([2, '33', '44']);
    }
    {
        const type = parametersToTuple(fn.parameters);
        expect(deserialize([2, '33', 44], undefined, undefined, undefined, type)).toEqual([2, '33', '44']);
    }
});<|MERGE_RESOLUTION|>--- conflicted
+++ resolved
@@ -30,16 +30,10 @@
 import { createSerializeFunction, getSerializeFunction, NamingStrategy, serializer } from '../src/serializer.js';
 import { cast, deserialize, serialize } from '../src/serializer-facade.js';
 import { getClassName } from '@deepkit/core';
-<<<<<<< HEAD
 import { entity, t } from '../src/decorator.js';
 import { Alphanumeric, MaxLength, MinLength, ValidationError } from '../src/validator.js';
 import { StatEnginePowerUnit, StatWeightUnit } from './types.js';
-=======
-import { entity, t } from '../src/decorator';
-import { Alphanumeric, MaxLength, MinLength, ValidationError } from '../src/validator';
-import { StatEnginePowerUnit, StatWeightUnit } from './types';
 import { parametersToTuple } from '../src/reflection/extends.js';
->>>>>>> a6f881d3
 
 test('deserializer', () => {
     class User {
