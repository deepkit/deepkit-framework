--- conflicted
+++ resolved
@@ -8,11 +8,7 @@
  * You should have received a copy of the MIT License along with this program.
  */
 import { expect, test } from '@jest/globals';
-<<<<<<< HEAD
-import { reflect, ReflectionClass } from '../src/reflection/reflection.js';
-=======
-import { reflect, ReflectionClass, typeOf } from '../src/reflection/reflection';
->>>>>>> 81d998c5
+import { reflect, ReflectionClass, typeOf } from '../src/reflection/reflection.js';
 import {
     AutoIncrement,
     BackReference,
@@ -26,19 +22,12 @@
     PrimaryKey,
     Reference,
     ReflectionKind,
-<<<<<<< HEAD
-    SignedBinaryBigInt
-} from '../src/reflection/type.js';
-import { createSerializeFunction, getSerializeFunction, serializer } from '../src/serializer.js';
-import { cast, deserialize, serialize } from '../src/serializer-facade.js';
-=======
     SignedBinaryBigInt,
     TypeProperty,
     TypePropertySignature
 } from '../src/reflection/type';
-import { createSerializeFunction, getSerializeFunction, NamingStrategy, serializer } from '../src/serializer';
-import { cast, deserialize, serialize } from '../src/serializer-facade';
->>>>>>> 81d998c5
+import { createSerializeFunction, getSerializeFunction, NamingStrategy, serializer } from '../src/serializer.js';
+import { cast, deserialize, serialize } from '../src/serializer-facade.js';
 import { getClassName } from '@deepkit/core';
 import { entity, t } from '../src/decorator.js';
 import { Alphanumeric, MaxLength, MinLength, validate, ValidationError } from '../src/validator.js';
