--- conflicted
+++ resolved
@@ -1,18 +1,9 @@
-<<<<<<< HEAD
-import { expect, test } from '@jest/globals';
+import { expect, test, jest } from '@jest/globals';
 import { Email, MaxLength, MinLength, Positive, Validate, validate, validates, ValidatorError } from '../src/validator.js';
 import { assert, is } from '../src/typeguard.js';
 import { AutoIncrement, Excluded, Group, integer, PrimaryKey, Type, Unique } from '../src/reflection/type.js';
 import { t } from '../src/decorator.js';
 import { ReflectionClass, typeOf } from '../src/reflection/reflection.js';
-=======
-import { expect, test, jest } from '@jest/globals';
-import { Email, MaxLength, MinLength, Positive, Validate, validate, validates, ValidatorError } from '../src/validator';
-import { assert, is } from '../src/typeguard';
-import { AutoIncrement, Excluded, Group, integer, PrimaryKey, Type, Unique } from '../src/reflection/type';
-import { t } from '../src/decorator';
-import { ReflectionClass, typeOf } from '../src/reflection/reflection';
->>>>>>> 0e62b1d7
 import { validatedDeserialize } from '../src/serializer-facade.js';
 
 test('primitives', () => {
