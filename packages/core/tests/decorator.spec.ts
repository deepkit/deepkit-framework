--- conflicted
+++ resolved
@@ -26,14 +26,9 @@
     getParentReferenceClass,
     BinaryType,
     classToPlain,
-<<<<<<< HEAD
+    RegisteredEntities,
 } from '../';
 import { Buffer } from 'buffer';
-=======
-    RegisteredEntities
-} from "../";
-import {Buffer} from "buffer";
->>>>>>> 099ea56c
 
 test('test entity database', async () => {
     @Entity('DifferentDataBase', 'differentCollection')
