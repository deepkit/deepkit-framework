/*
 * Deepkit Framework
 * Copyright (C) 2021 Deepkit UG, Marc J. Schmidt
 *
 * This program is free software: you can redistribute it and/or modify
 * it under the terms of the MIT License.
 *
 * You should have received a copy of the MIT License along with this program.
 */

import { Column, ColumnDiff, DatabaseDiff, DatabaseModel, ForeignKey, IndexModel, Table, TableDiff } from '../schema/table.js';
import sqlstring from 'sqlstring';
import { ClassType, isArray, isObject } from '@deepkit/core';
<<<<<<< HEAD
import { sqlSerializer } from '../serializer/sql-serializer.js';
import { parseType, SchemaParser } from '../reverse/schema-parser.js';
import { SQLFilterBuilder } from '../sql-filter-builder.js';
import { Sql } from '../sql-builder.js';
import { binaryTypes, databaseAnnotation, ReflectionClass, ReflectionKind, ReflectionProperty, Serializer, Type } from '@deepkit/type';
=======
import { sqlSerializer } from '../serializer/sql-serializer';
import { parseType, SchemaParser } from '../reverse/schema-parser';
import { SQLFilterBuilder } from '../sql-filter-builder';
import { Sql } from '../sql-builder';
import { binaryTypes, databaseAnnotation, getTypeJitContainer, ReflectionClass, ReflectionKind, ReflectionProperty, Serializer, Type } from '@deepkit/type';
>>>>>>> 41264ee2
import { DatabaseEntityRegistry } from '@deepkit/orm';

export function isSet(v: any): boolean {
    return v !== '' && v !== undefined && v !== null;
}

export interface NamingStrategy {
    getColumnName(property: ReflectionProperty): string;

    getTableName(reflectionClass: ReflectionClass<any>): string;
}

export class DefaultNamingStrategy implements NamingStrategy {
    getColumnName(property: ReflectionProperty): string {
        return property.getNameAsString();
    }

    getTableName(reflectionClass: ReflectionClass<any>): string {
        return reflectionClass.getCollectionName();
    }
}

export class SqlPlaceholderStrategy {
    constructor(public offset: number = 0) {
    }

    getPlaceholder(): string {
        return '?';
    }
}

interface NativeTypeInformation {
    needsIndexPrefix: boolean;
    defaultIndexSize: number;
}

export type TypeMappingChecker = (type: Type) => boolean;

export interface TypeMapping {
    sqlType: string;
    size?: number;
    scale?: number;
    unsigned?: boolean;
}

export abstract class DefaultPlatform {
    protected defaultSqlType = 'text';
    protected defaultNowExpression: string = ''; //e.g. NOW()

    /**
     * The ID used in annotation to get database related type information (like `type`, `default`, `defaultExpr`, ...) via databaseAnnotation.getDatabase.
     */
    protected annotationId = '*';
    protected typeMapping = new Map<ReflectionKind | TypeMappingChecker, TypeMapping>();
    protected nativeTypeInformation = new Map<string, Partial<NativeTypeInformation>>();

    public abstract schemaParserType: ClassType<SchemaParser>;

    public serializer: Serializer = sqlSerializer;
    public namingStrategy: NamingStrategy = new DefaultNamingStrategy();
    public placeholderStrategy: ClassType<SqlPlaceholderStrategy> = SqlPlaceholderStrategy;

    typeCast(schema: ReflectionClass<any>, name: string): string {
        let property = schema.getProperty(name);
        if (property.isReference()) {
            property = property.getResolvedReflectionClass().getPrimary();
        }

        const cache = getTypeJitContainer(property.type);
        if (cache.dbTypeCast) return cache.dbTypeCast;

        const type = this.getTypeMapping(property.type);
        if (!type) return cache.dbTypeCast = '';

        return cache.dbTypeCast = '::' + type.sqlType;
    }

    applyLimitAndOffset(sql: Sql, limit?: number, offset?: number): void {
        if (limit !== undefined) sql.append('LIMIT ' + this.quoteValue(limit));
        if (offset) sql.append('OFFSET ' + this.quoteValue(offset));
    }

    createSqlFilterBuilder(reflectionClass: ReflectionClass<any>, tableName: string): SQLFilterBuilder {
        return new SQLFilterBuilder(reflectionClass, tableName, this.serializer, new this.placeholderStrategy, this.quoteValue.bind(this), this.quoteIdentifier.bind(this));
    }

    getMigrationTableName() {
        return `deepkit_orm_migration`;
    }

    quoteValue(value: any): string {
        if (!(value instanceof Date) && (isObject(value) || isArray(value))) return sqlstring.escape(JSON.stringify(value));
        return sqlstring.escape(value);
    }

    getAggregateSelect(tableName: string, property: ReflectionProperty, func: string) {
        return `${func}(${tableName}.${this.quoteIdentifier(property.getNameAsString())})`;
    }

    addBinaryType(sqlType: string, size?: number, scale?: number) {
        this.addType((type: Type) => {
            return type.kind === ReflectionKind.class && binaryTypes.includes(type.classType);
        }, sqlType, size, scale);
    }

    addType(kind: ReflectionKind | TypeMappingChecker, sqlType: string, size?: number, scale?: number, unsigned?: boolean) {
        this.typeMapping.set(kind, { sqlType, size, scale, unsigned });
    }

    getColumnListDDL(columns: Column[]) {
        return columns.map(v => this.getIdentifier(v)).join(', ');
    }

    getSchemaDelimiter(): string {
        return '.';
    }

    /**
     * If the platform supports the `PRIMARY KEY` section in `CREATE TABLE(column, column, PRIMARY KEY())`;
     */
    supportsInlinePrimaryKey(): boolean {
        return true;
    }

    /**
     * If the platform supports the `CONSTRAINT %s FOREIGN KEY` section in `CREATE TABLE(column, column, CONSTRAINT %s FOREIGN KEY)`;
     */
    supportsInlineForeignKey(): boolean {
        return true;
    }

    getPrimaryKeyDDL(table: Table) {
        if (!table.hasPrimaryKey()) return '';

        return `PRIMARY KEY (${this.getColumnListDDL(table.getPrimaryKeys())})`;
    }

    normalizeTables(tables: Table[]) {

    }

    getEntityFields(schema: ReflectionClass<any>): ReflectionProperty[] {
        const fields: ReflectionProperty[] = [];
        for (const property of schema.getProperties()) {
            if (property.isBackReference()) continue;
            fields.push(property);
        }
        return fields;
    }

    protected getTypeMapping(type: Type): TypeMapping | undefined {
        let mapping = undefined as TypeMapping | undefined;
        for (const [checker, m] of this.typeMapping.entries()) {
            if ('number' === typeof checker) {
                if (checker === type.kind) mapping = m;
            } else {
                if (checker(type)) mapping = m;
            }
        }
        return mapping;
    }

    protected setColumnType(column: Column, typeProperty: ReflectionProperty) {
        column.type = this.defaultSqlType;
        const options = typeProperty.getDatabase(this.annotationId);
        if (options && options.type) {
            parseType(column, options.type);
        } else {
            const map = this.getTypeMapping(typeProperty.type);
            if (map) {
                column.type = map.sqlType;
                column.size = map.size;
                column.scale = map.scale;
                column.unsigned = map.unsigned === true;
            }
        }

        if (!column.defaultExpression && this.defaultNowExpression && typeProperty.type.kind === ReflectionKind.class && typeProperty.type.classType === Date) {
            const initializer = typeProperty.getDefaultValueFunction();
            if (initializer && initializer.toString().includes('new Date')) {
                //infer as NOW()
                column.defaultValue = undefined;
                column.defaultExpression = this.defaultNowExpression;
            }
        }
    }

    getModifyDatabaseDDL(databaseDiff: DatabaseDiff): string[] {
        const lines: string[] = [];

        for (const table of databaseDiff.removedTables) lines.push(this.getDropTableDDL(table));
        for (const [from, to] of databaseDiff.renamedTables) lines.push(this.getRenameTableDDL(from, to));

        for (const table of databaseDiff.addedTables) {
            lines.push(...this.getAddTableDDL(table));
            lines.push(...this.getAddIndicesDDL(table));
        }

        for (const tableDiff of databaseDiff.modifiedTables) lines.push(...this.getModifyTableDDL(tableDiff));

        if (!this.supportsInlineForeignKey()) {
            for (const table of databaseDiff.addedTables) lines.push(...this.getAddForeignKeysDDL(table));
        }

        if (lines.length) {
            lines.unshift(this.getBeginDDL());
            lines.push(this.getEndDDL());
        }

        return lines.filter(isSet);
    }

    createTables(entityRegistry: DatabaseEntityRegistry, database: DatabaseModel = new DatabaseModel()): Table[] {
        const mergedToSingleTable = new Set<ReflectionClass<any>>();

        const refs = new Map<ReflectionClass<any>, ReflectionClass<any>>();

        for (let schema of entityRegistry.entities) {
            //a parent of a single-table inheritance might already be added
            if (mergedToSingleTable.has(schema)) continue;

            if (!schema.getProperties().length) {
                throw new Error(`Entity ${schema.getClassName()} has no properties. Is reflection enabled?`);
            }

            //if the schema is decorated with singleTableInheritance, all properties of all siblings will be copied, as all
            //will be in one big table.
            if (schema.singleTableInheritance) {
                const superClass = schema.getSuperReflectionClass();
                if (!superClass) throw new Error(`Class ${schema.getClassName()} has singleTableInheritance enabled but has no super class.`);

                if (mergedToSingleTable.has(superClass)) continue;
                mergedToSingleTable.add(superClass);

                const discriminant = superClass.getSingleTableInheritanceDiscriminantName();

                schema = superClass.clone();
                refs.set(superClass, schema);

                //add all properties from all sub classes.
                for (const subSchema of schema.subClasses) {
                    for (let property of subSchema.getProperties()) {
                        if (schema.hasProperty(property.getName())) continue;
                        property = property.clone();
                        //make all newly added properties optional
                        property.setOptional(true);
                        schema.registerProperty(property);
                    }
                }
            }

            const table = new Table(this.namingStrategy.getTableName(schema));

            database.schemaMap.set(schema, table);

            table.schemaName = schema.databaseSchemaName || database.schemaName;

            for (const property of this.getEntityFields(schema)) {
                if (property.isBackReference()) continue;

                const column = table.addColumn(this.namingStrategy.getColumnName(property), property);
                const dbOptions = databaseAnnotation.getDatabase(property.type, this.annotationId) || {};

                if (!property.isAutoIncrement()) {
                    if (dbOptions.default !== undefined) {
                        column.defaultValue = dbOptions.default;
                    } else if (dbOptions.defaultExpr) {
                        column.defaultExpression = dbOptions.defaultExpr;
                    } else if (!dbOptions.noDefault && !property.hasDefaultFunctionExpression()) {
                        column.defaultValue = property.getDefaultValue();
                    }
                }

                const isNullable = property.isNullable() || property.isOptional();
                column.isNotNull = !isNullable;
                column.isPrimaryKey = property.isPrimaryKey();
                if (property.isAutoIncrement()) {
                    column.isAutoIncrement = true;
                    column.isNotNull = true;
                }

                const typeProperty = property.isReference() ? property.getResolvedReflectionClass().getPrimary() : property;
                this.setColumnType(column, typeProperty);
            }
        }

        //set foreign keys
        for (let [schema, table] of database.schemaMap.entries()) {
            for (const property of schema.getProperties()) {
                const reference = property.getReference();
                if (!reference) continue;

                const foreignSchema = entityRegistry.get(property.type);
                const foreignTable = database.schemaMap.get(refs.get(foreignSchema) || foreignSchema);
                if (!foreignTable) {
                    throw new Error(`Referenced entity ${foreignSchema.getClassName()} from ${schema.getClassName()}.${property.getNameAsString()} is not available`);
                }
                const foreignKey = table.addForeignKey('', foreignTable);
                foreignKey.localColumns = [table.getColumn(property.getNameAsString())];
                foreignKey.foreignColumns = foreignTable.getPrimaryKeys();
                if (reference.onDelete) foreignKey.onDelete = reference.onDelete;
                if (reference.onUpdate) foreignKey.onUpdate = reference.onUpdate;
            }
        }

        //create index
        for (let [schema, table] of database.schemaMap.entries()) {
            for (const index of schema.indexes) {
                if (index.options.name && table.hasIndexByName(index.options.name)) continue;

                const columns = index.names.map(v => table.getColumn(v));
                if (table.hasIndex(columns, index.options.unique)) continue;

                const addedIndex = table.addIndex(index.options.name || '', index.options.unique);
                addedIndex.columns = columns;
                addedIndex.spatial = index.options.spatial || false;
            }

            //sqlite and postgres do not create a index for foreign keys. But this
            //is rather important for back referencing joins.
            for (const foreignKeys of table.foreignKeys) {
                if (table.hasIndex(foreignKeys.localColumns)) continue;

                //there's no need to add an index to a foreign key that is a primary key
                const allPrimaryKey = foreignKeys.localColumns.every(v => v.isPrimaryKey);
                if (allPrimaryKey) continue;

                const index = table.addIndex(foreignKeys.getName(), false);
                index.columns = foreignKeys.localColumns;
            }

            //manual composite indices
            for (const property of schema.getProperties()) {
                const indexOptions = property.getIndex();
                if (!indexOptions) continue;

                const column = table.getColumnForProperty(property);
                if (table.hasIndex([column], indexOptions.unique)) continue;

                const addedIndex = table.addIndex('', indexOptions.unique);
                addedIndex.columns = [column];
            }
        }

        const tables = [...database.schemaMap.values()];
        this.normalizeTables(tables);
        database.tables = tables;
        return tables;
    }

    quoteIdentifier(id: string): string {
        return `"${id.replace('.', '"."')}"`;
    }

    getTableIdentifier(schema: ReflectionClass<any>): string {
        const collectionName = this.namingStrategy.getTableName(schema);

        if (schema.databaseSchemaName) return this.quoteIdentifier(schema.databaseSchemaName + this.getSchemaDelimiter() + collectionName);
        return this.quoteIdentifier(collectionName);
    }

    getIdentifier(object: Table | Column | IndexModel | ForeignKey, append: string = ''): string {
        if (object instanceof Table) return this.getFullIdentifier(object, append);
        return this.quoteIdentifier(object.getName() + append);
    }

    getFullIdentifier(object: Table | Column, append: string = ''): string {
        return this.quoteIdentifier(object.getFullName(this.getSchemaDelimiter()) + append);
    }

    getPrimaryKeyName(table: Table): string {
        return this.getFullIdentifier(table, '_pk');
    }

    getDropPrimaryKeyDDL(table: Table) {
        if (!table.hasPrimaryKey()) return '';

        return `ALTER TABLE ${this.getIdentifier(table)} DROP CONSTRAINT ${this.getPrimaryKeyName(table)}`;
    }

    getAddPrimaryKeyDDL(table: Table) {
        return `ALTER TABLE ${this.getIdentifier(table)} ADD ${this.getPrimaryKeyDDL(table)}`;
    }

    getBeginDDL(): string {
        return '';
    }

    getEndDDL(): string {
        return '';
    }

    getAddTablesDDL(database: DatabaseModel): string[] {
        const ddl: string[] = [];

        ddl.push(this.getBeginDDL());

        for (const table of database.tables) {
            ddl.push(this.getDropTableDDL(table));
            ddl.push(...this.getAddTableDDL(table));
            ddl.push(...this.getAddIndicesDDL(table));
        }

        for (const table of database.tables) {
            if (!this.supportsInlineForeignKey()) ddl.push(...this.getAddForeignKeysDDL(table));
        }

        ddl.push(this.getEndDDL());

        return ddl.filter(isSet);
    }

    getAddSchemasDDL(database: DatabaseModel): string {
        const schemaNames = new Set<string>();

        if (database.schemaName) schemaNames.add(database.schemaName);
        for (const table of database.tables) {
            if (table.schemaName) schemaNames.add(table.schemaName);
        }

        return [...schemaNames.values()].map(v => this.getAddSchemaDDL(v)).join(';\n');
    }

    getAddSchemaDDL(schemaName: string): string {
        if (!schemaName) return '';
        return `CREATE SCHEMA ${this.quoteIdentifier(schemaName)}`;
    }

    getUseSchemaDDL(table: Table) {
        return ``;
    }

    getResetSchemaDDL(table: Table): string {
        return ``;
    }

    getRenameTableDDL(from: Table, to: Table): string {
        return `ALTER TABLE ${this.getIdentifier(from)} RENAME TO ${this.getIdentifier(to)}`;
    }

    getModifyTableDDL(diff: TableDiff): string[] {
        const ddl: string[] = [];

        // drop indices, foreign keys
        for (const foreignKey of diff.removedFKs.values()) ddl.push(this.getDropForeignKeyDDL(foreignKey));
        for (const [from] of diff.modifiedFKs.values()) ddl.push(this.getDropForeignKeyDDL(from));
        for (const index of diff.removedIndices.values()) ddl.push(this.getDropIndexDDL(index));
        for (const [from] of diff.modifiedIndices.values()) ddl.push(this.getDropIndexDDL(from));

        //merge field changes into one command. This is more compatible especially with PK constraints.
        const alterTableLines: string[] = [];

        function add(value: string) {
            if (value.trim().startsWith('ALTER TABLE')) {
                alterTableLines.push(value.trim().substr('ALTER TABLE '.length));
            } else {
                ddl.push(value);
            }
        }

        // alter entity structure
        if (diff.hasModifiedPk()) add(this.getDropPrimaryKeyDDL(diff.from));
        for (const [from, to] of diff.renamedColumns.values()) add(this.getRenameColumnDDL(from, to));
        if (diff.modifiedColumns.length) for (const columnDiff of diff.modifiedColumns) add(this.getModifyColumnDDL(columnDiff));
        if (diff.addedColumns.length) for (const column of diff.addedColumns) add(this.getAddColumnDDL(column));
        for (const column of diff.removedColumns.values()) add(this.getRemoveColumnDDL(column));

        if (diff.hasModifiedPk()) add(this.getAddPrimaryKeyDDL(diff.to));

        if (alterTableLines.length) {
            ddl.push(`ALTER TABLE ${alterTableLines.join(', ')}`);
        }

        // create indices, foreign keys
        for (const [, to] of diff.modifiedIndices.values()) ddl.push(this.getAddIndexDDL(to));
        for (const index of diff.addedIndices.values()) ddl.push(this.getAddIndexDDL(index));
        for (const [, to] of diff.modifiedFKs.values()) ddl.push(this.getAddForeignKeyDDL(to));
        for (const foreignKey of diff.addedFKs.values()) ddl.push(this.getAddForeignKeyDDL(foreignKey));

        return ddl.filter(isSet);
    }

    getAddTableDDL(table: Table): string[] {
        const lines: string[] = [];

        lines.push(this.getUseSchemaDDL(table));

        lines.push(this.getCreateTableDDL(table));

        lines.push(this.getResetSchemaDDL(table));

        return lines.filter(isSet);
    }

    getCreateTableDDL(table: Table): string {
        const lines: string[] = [];
        for (const column of table.columns) lines.push(this.getColumnDDL(column));
        if (this.supportsInlinePrimaryKey() && table.hasPrimaryKey()) lines.push(this.getPrimaryKeyDDL(table));
        if (this.supportsInlineForeignKey()) for (const foreignKey of table.foreignKeys) lines.push(this.getForeignKeyDDL(foreignKey));

        return `CREATE TABLE ${this.getIdentifier(table)} (\n    ${lines.join(',\n    ')}\n)`;
    }

    getAddForeignKeysDDL(table: Table): string[] {
        return table.foreignKeys.map(v => this.getAddForeignKeyDDL(v)).filter(isSet);
    }

    getAddIndicesDDL(table: Table): string[] {
        return table.indices.map(v => this.getAddIndexDDL(v));
    }

    getAddForeignKeyDDL(foreignKey: ForeignKey): string {
        return `ALTER TABLE ${this.getIdentifier(foreignKey.table)} ADD ${this.getForeignKeyDDL(foreignKey)}`;
    }

    getForeignKeyDDL(foreignKey: ForeignKey): string {
        const ddl: string[] = [];

        ddl.push(`
        CONSTRAINT ${this.getIdentifier(foreignKey)}
        FOREIGN KEY (${this.getColumnListDDL(foreignKey.localColumns)})
        REFERENCES ${this.getIdentifier(foreignKey.foreign)} (${this.getColumnListDDL(foreignKey.foreignColumns)})
        `.trim());

        if (foreignKey.onUpdate) ddl.push(`ON UPDATE ${foreignKey.onUpdate}`);
        if (foreignKey.onDelete) ddl.push(`ON DELETE ${foreignKey.onDelete}`);

        return ddl.join(' ');
    }

    getAddIndexDDL(index: IndexModel): string {
        const u = index.isUnique ? 'UNIQUE' : '';

        const columns: string[] = [];
        for (const column of index.columns) {
            if (index.size) {
                columns.push(`${this.getIdentifier(column)}(${index.size})`);
                continue;
            }

            const typeInfo = this.nativeTypeInformation.get(column.type || '');
            if (typeInfo && typeInfo.needsIndexPrefix) {
                columns.push(`${this.getIdentifier(column)}(${typeInfo.defaultIndexSize || 100})`);
                continue;
            }

            columns.push(`${this.getIdentifier(column)}`);
        }

        return `CREATE ${u} INDEX ${this.getIdentifier(index)} ON ${this.getIdentifier(index.table)} (${columns.join(', ')})`;
    }

    getDropTableDDL(table: Table): string {
        return `DROP TABLE IF EXISTS ${this.getIdentifier(table)}`;
    }

    // getAddColumnDDL(column: Column): string {
    //     return `ALTER TABLE ${this.getIdentifier(column.table)} ADD ${this.getColumnDDL(column)}`;
    // }

    getRemoveColumnDDL(column: Column): string {
        return `ALTER TABLE ${this.getIdentifier(column.table)} DROP COLUMN ${this.getIdentifier(column)}`;
    }

    getRenameColumnDDL(from: Column, to: Column): string {
        return `ALTER TABLE ${this.getIdentifier(from.table)} RENAME COLUMN ${this.getIdentifier(from)} TO ${this.getIdentifier(to)}`;
    }

    // getModifyColumnDDL(column: Column): string {
    //     return `ALTER TABLE ${this.getIdentifier(column.table)} MODIFY ${this.getColumnDDL(column)}`;
    // }

    getModifyColumnDDL(diff: ColumnDiff): string {
        return `ALTER TABLE ${this.getIdentifier(diff.to.table)} MODIFY ${this.getColumnDDL(diff.to)}`;
    }

    getAddColumnDDL(column: Column) {
        return `ALTER TABLE ${this.getIdentifier(column.table)} ADD ${this.getColumnDDL(column)}`;
    }

    getDropForeignKeyDDL(foreignKey: ForeignKey): string {
        return `ALTER TABLE ${this.getIdentifier(foreignKey.table)} DROP CONSTRAINT ${this.getIdentifier(foreignKey)}`;
    }

    getDropIndexDDL(index: IndexModel): string {
        return `DROP INDEX ${this.getIdentifier(index)}`;
    }

    getUniqueDDL(unique: IndexModel): string {
        return `UNIQUE INDEX ${this.getIdentifier(unique)} (${this.getColumnListDDL(unique.columns)})`;
    }

    getColumnDDL(column: Column) {
        const ddl: string[] = [];

        ddl.push(this.getIdentifier(column));
        ddl.push((column.type || 'INTEGER') + column.getSizeDefinition());
        ddl.push(this.getColumnDefaultValueDDL(column));
        ddl.push(column.isNotNull ? this.getNotNullString() : this.getNullString());
        if (column.isAutoIncrement) ddl.push(this.getAutoIncrement());

        return ddl.filter(isSet).join(' ');
    }

    getColumnDefaultValueDDL(column: Column) {
        if (column.defaultExpression !== undefined) {
            return 'DEFAULT ' + column.defaultExpression;
        }
        if (column.defaultValue !== undefined) {
            return 'DEFAULT ' + this.quoteValue(column.defaultValue);
        }
        return '';
    }

    getAutoIncrement() {
        return 'IDENTITY';
    }

    getNotNullString() {
        return 'NOT NULL';
    }

    getNullString() {
        return 'NULL';
    }
}
<|MERGE_RESOLUTION|>--- conflicted
+++ resolved
@@ -11,19 +11,11 @@
 import { Column, ColumnDiff, DatabaseDiff, DatabaseModel, ForeignKey, IndexModel, Table, TableDiff } from '../schema/table.js';
 import sqlstring from 'sqlstring';
 import { ClassType, isArray, isObject } from '@deepkit/core';
-<<<<<<< HEAD
 import { sqlSerializer } from '../serializer/sql-serializer.js';
 import { parseType, SchemaParser } from '../reverse/schema-parser.js';
 import { SQLFilterBuilder } from '../sql-filter-builder.js';
 import { Sql } from '../sql-builder.js';
-import { binaryTypes, databaseAnnotation, ReflectionClass, ReflectionKind, ReflectionProperty, Serializer, Type } from '@deepkit/type';
-=======
-import { sqlSerializer } from '../serializer/sql-serializer';
-import { parseType, SchemaParser } from '../reverse/schema-parser';
-import { SQLFilterBuilder } from '../sql-filter-builder';
-import { Sql } from '../sql-builder';
 import { binaryTypes, databaseAnnotation, getTypeJitContainer, ReflectionClass, ReflectionKind, ReflectionProperty, Serializer, Type } from '@deepkit/type';
->>>>>>> 41264ee2
 import { DatabaseEntityRegistry } from '@deepkit/orm';
 
 export function isSet(v: any): boolean {
