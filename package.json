--- conflicted
+++ resolved
@@ -40,11 +40,7 @@
     "npm-local-development": "^0.4.0",
     "ts-jest": "^27.1.3",
     "ts-node": "^10.9.1",
-<<<<<<< HEAD
-    "ts-node-dev": "^1.1.1",
-=======
     "ts-node-dev": "^2.0.0",
->>>>>>> 3088e829
     "typedoc": "^0.23.2",
     "typescript": "^4.7.4"
   },
