--- conflicted
+++ resolved
@@ -10,11 +10,7 @@
     "build": "tsc --build tsconfig.json && tsc --build tsconfig.esm.json && lerna run build",
     "build:esm": "tsc --build tsconfig.esm.json",
     "tsc": "tsc --build",
-<<<<<<< HEAD
-    "postinstall": "sh install-compiler.sh",
-=======
     "postinstall": "lefthook install && sh install-compiler.sh",
->>>>>>> f67cf736
     "tsc-watch": "tsc --build --watch",
     "tsc-watch:esm": "tsc --build --watch tsconfig.esm.json",
     "clean:all": "npm run clean && npm run clean:modules && npm run clean:lock",
